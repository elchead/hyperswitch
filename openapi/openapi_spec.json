{
  "openapi": "3.0.3",
  "info": {
    "title": "Hyperswitch - API Documentation",
    "description": "\n## Get started\n\nHyperswitch provides a collection of APIs that enable you to process and manage payments.\nOur APIs accept and return JSON in the HTTP body, and return standard HTTP response codes.\n\nYou can consume the APIs directly using your favorite HTTP/REST library.\n\nWe have a testing environment referred to \"sandbox\", which you can setup to test API calls without\naffecting production data.\nCurrently, our sandbox environment is live while our production environment is under development\nand will be available soon.\nYou can sign up on our Dashboard to get API keys to access Hyperswitch API.\n\n### Environment\n\nUse the following base URLs when making requests to the APIs:\n\n| Environment   |  Base URL                          |\n|---------------|------------------------------------|\n| Sandbox       | <https://sandbox.hyperswitch.io>   |\n| Production    | <https://api.hyperswitch.io>       |\n\n## Authentication\n\nWhen you sign up on our [dashboard](https://app.hyperswitch.io) and create a merchant\naccount, you are given a secret key (also referred as api-key) and a publishable key.\nYou may authenticate all API requests with Hyperswitch server by providing the appropriate key in\nthe request Authorization header.\n\n| Key             |  Description                                                                                  |\n|-----------------|-----------------------------------------------------------------------------------------------|\n| api-key         | Private key. Used to authenticate all API requests from your merchant server                  |\n| publishable key | Unique identifier for your account. Used to authenticate API requests from your app's client  |\n\nNever share your secret api keys. Keep them guarded and secure.\n",
    "contact": {
      "name": "Hyperswitch Support",
      "url": "https://hyperswitch.io",
      "email": "hyperswitch@juspay.in"
    },
    "license": {
      "name": "Apache-2.0"
    },
    "version": "0.2.0"
  },
  "servers": [
    {
      "url": "https://sandbox.hyperswitch.io",
      "description": "Sandbox Environment"
    }
  ],
  "paths": {
    "/account/payment_methods": {
      "get": {
        "tags": [
          "Payment Methods"
        ],
        "summary": "List payment methods for a Merchant",
        "description": "List payment methods for a Merchant\n\nTo filter and list the applicable payment methods for a particular Merchant ID",
        "operationId": "List all Payment Methods for a Merchant",
        "parameters": [
          {
            "name": "account_id",
            "in": "path",
            "description": "The unique identifier for the merchant account",
            "required": true,
            "schema": {
              "type": "string"
            }
          },
          {
            "name": "accepted_country",
            "in": "query",
            "description": "The two-letter ISO currency code",
            "required": true,
            "schema": {
              "type": "array",
              "items": {
                "type": "string"
              }
            }
          },
          {
            "name": "accepted_currency",
            "in": "path",
            "description": "The three-letter ISO currency code",
            "required": true,
            "schema": {
              "type": "array",
              "items": {
                "$ref": "#/components/schemas/Currency"
              }
            }
          },
          {
            "name": "minimum_amount",
            "in": "query",
            "description": "The minimum amount accepted for processing by the particular payment method.",
            "required": true,
            "schema": {
              "type": "integer",
              "format": "int64"
            }
          },
          {
            "name": "maximum_amount",
            "in": "query",
            "description": "The maximum amount amount accepted for processing by the particular payment method.",
            "required": true,
            "schema": {
              "type": "integer",
              "format": "int64"
            }
          },
          {
            "name": "recurring_payment_enabled",
            "in": "query",
            "description": "Indicates whether the payment method is eligible for recurring payments",
            "required": true,
            "schema": {
              "type": "boolean"
            }
          },
          {
            "name": "installment_payment_enabled",
            "in": "query",
            "description": "Indicates whether the payment method is eligible for installment payments",
            "required": true,
            "schema": {
              "type": "boolean"
            }
          }
        ],
        "responses": {
          "200": {
            "description": "Payment Methods retrieved",
            "content": {
              "application/json": {
                "schema": {
                  "$ref": "#/components/schemas/PaymentMethodListResponse"
                }
              }
            }
          },
          "400": {
            "description": "Invalid Data"
          },
          "404": {
            "description": "Payment Methods does not exist in records"
          }
        },
        "security": [
          {
            "api_key": []
          },
          {
            "publishable_key": []
          }
        ]
      }
    },
    "/customer/{customer_id}/payment_methods": {
      "get": {
        "tags": [
          "Payment Methods"
        ],
        "summary": "List payment methods for a Customer",
        "description": "List payment methods for a Customer\n\nTo filter and list the applicable payment methods for a particular Customer ID",
        "operationId": "List all Payment Methods for a Customer",
        "parameters": [
          {
            "name": "customer_id",
            "in": "path",
            "description": "The unique identifier for the customer account",
            "required": true,
            "schema": {
              "type": "string"
            }
          },
          {
            "name": "accepted_country",
            "in": "query",
            "description": "The two-letter ISO currency code",
            "required": true,
            "schema": {
              "type": "array",
              "items": {
                "type": "string"
              }
            }
          },
          {
            "name": "accepted_currency",
            "in": "path",
            "description": "The three-letter ISO currency code",
            "required": true,
            "schema": {
              "type": "array",
              "items": {
                "$ref": "#/components/schemas/Currency"
              }
            }
          },
          {
            "name": "minimum_amount",
            "in": "query",
            "description": "The minimum amount accepted for processing by the particular payment method.",
            "required": true,
            "schema": {
              "type": "integer",
              "format": "int64"
            }
          },
          {
            "name": "maximum_amount",
            "in": "query",
            "description": "The maximum amount amount accepted for processing by the particular payment method.",
            "required": true,
            "schema": {
              "type": "integer",
              "format": "int64"
            }
          },
          {
            "name": "recurring_payment_enabled",
            "in": "query",
            "description": "Indicates whether the payment method is eligible for recurring payments",
            "required": true,
            "schema": {
              "type": "boolean"
            }
          },
          {
            "name": "installment_payment_enabled",
            "in": "query",
            "description": "Indicates whether the payment method is eligible for installment payments",
            "required": true,
            "schema": {
              "type": "boolean"
            }
          }
        ],
        "responses": {
          "200": {
            "description": "Payment Methods retrieved",
            "content": {
              "application/json": {
                "schema": {
                  "$ref": "#/components/schemas/CustomerPaymentMethodsListResponse"
                }
              }
            }
          },
          "400": {
            "description": "Invalid Data"
          },
          "404": {
            "description": "Payment Methods does not exist in records"
          }
        },
        "security": [
          {
            "api_key": []
          },
          {
            "ephemeral_key": []
          }
        ]
      }
    },
    "/customers": {
      "post": {
        "tags": [
          "Customers"
        ],
        "summary": "Create Customer",
        "description": "Create Customer\n\nCreate a customer object and store the customer details to be reused for future payments. Incase the customer already exists in the system, this API will respond with the customer details.",
        "operationId": "Create a Customer",
        "requestBody": {
          "content": {
            "application/json": {
              "schema": {
                "$ref": "#/components/schemas/CustomerRequest"
              }
            }
          },
          "required": true
        },
        "responses": {
          "200": {
            "description": "Customer Created",
            "content": {
              "application/json": {
                "schema": {
                  "$ref": "#/components/schemas/CustomerResponse"
                }
              }
            }
          },
          "400": {
            "description": "Invalid data"
          }
        },
        "security": [
          {
            "api_key": []
          }
        ]
      }
    },
    "/customers/{customer_id}": {
      "get": {
        "tags": [
          "Customers"
        ],
        "summary": "Retrieve Customer",
        "description": "Retrieve Customer\n\nRetrieve a customer's details.",
        "operationId": "Retrieve a Customer",
        "parameters": [
          {
            "name": "customer_id",
            "in": "path",
            "description": "The unique identifier for the Customer",
            "required": true,
            "schema": {
              "type": "string"
            }
          }
        ],
        "responses": {
          "200": {
            "description": "Customer Retrieved",
            "content": {
              "application/json": {
                "schema": {
                  "$ref": "#/components/schemas/CustomerResponse"
                }
              }
            }
          },
          "404": {
            "description": "Customer was not found"
          }
        },
        "security": [
          {
            "api_key": []
          },
          {
            "ephemeral_key": []
          }
        ]
      },
      "post": {
        "tags": [
          "Customers"
        ],
        "summary": "Update Customer",
        "description": "Update Customer\n\nUpdates the customer's details in a customer object.",
        "operationId": "Update a Customer",
        "parameters": [
          {
            "name": "customer_id",
            "in": "path",
            "description": "The unique identifier for the Customer",
            "required": true,
            "schema": {
              "type": "string"
            }
          }
        ],
        "requestBody": {
          "content": {
            "application/json": {
              "schema": {
                "$ref": "#/components/schemas/CustomerRequest"
              }
            }
          },
          "required": true
        },
        "responses": {
          "200": {
            "description": "Customer was Updated",
            "content": {
              "application/json": {
                "schema": {
                  "$ref": "#/components/schemas/CustomerResponse"
                }
              }
            }
          },
          "404": {
            "description": "Customer was not found"
          }
        },
        "security": [
          {
            "api_key": []
          }
        ]
      },
      "delete": {
        "tags": [
          "Customers"
        ],
        "summary": "Delete Customer",
        "description": "Delete Customer\n\nDelete a customer record.",
        "operationId": "Delete a Customer",
        "parameters": [
          {
            "name": "customer_id",
            "in": "path",
            "description": "The unique identifier for the Customer",
            "required": true,
            "schema": {
              "type": "string"
            }
          }
        ],
        "responses": {
          "200": {
            "description": "Customer was Deleted",
            "content": {
              "application/json": {
                "schema": {
                  "$ref": "#/components/schemas/CustomerDeleteResponse"
                }
              }
            }
          },
          "404": {
            "description": "Customer was not found"
          }
        },
        "security": [
          {
            "api_key": []
          }
        ]
      }
    },
    "/disputes/list": {
      "get": {
        "tags": [
          "Disputes"
        ],
        "summary": "Disputes - List Disputes",
        "description": "Disputes - List Disputes",
        "operationId": "List Disputes",
        "parameters": [
          {
            "name": "limit",
            "in": "query",
            "description": "The maximum number of Dispute Objects to include in the response",
            "required": false,
            "schema": {
              "type": "integer",
              "format": "int64",
              "nullable": true
            }
          },
          {
            "name": "dispute_status",
            "in": "query",
            "description": "The status of dispute",
            "required": false,
            "schema": {
              "allOf": [
                {
                  "$ref": "#/components/schemas/DisputeStatus"
                }
              ],
              "nullable": true
            }
          },
          {
            "name": "dispute_stage",
            "in": "query",
            "description": "The stage of dispute",
            "required": false,
            "schema": {
              "allOf": [
                {
                  "$ref": "#/components/schemas/DisputeStage"
                }
              ],
              "nullable": true
            }
          },
          {
            "name": "reason",
            "in": "query",
            "description": "The reason for dispute",
            "required": false,
            "schema": {
              "type": "string",
              "nullable": true
            }
          },
          {
            "name": "connector",
            "in": "query",
            "description": "The connector linked to dispute",
            "required": false,
            "schema": {
              "type": "string",
              "nullable": true
            }
          },
          {
            "name": "received_time",
            "in": "query",
            "description": "The time at which dispute is received",
            "required": false,
            "schema": {
              "type": "string",
              "format": "date-time",
              "nullable": true
            }
          },
          {
            "name": "received_time.lt",
            "in": "query",
            "description": "Time less than the dispute received time",
            "required": false,
            "schema": {
              "type": "string",
              "format": "date-time",
              "nullable": true
            }
          },
          {
            "name": "received_time.gt",
            "in": "query",
            "description": "Time greater than the dispute received time",
            "required": false,
            "schema": {
              "type": "string",
              "format": "date-time",
              "nullable": true
            }
          },
          {
            "name": "received_time.lte",
            "in": "query",
            "description": "Time less than or equals to the dispute received time",
            "required": false,
            "schema": {
              "type": "string",
              "format": "date-time",
              "nullable": true
            }
          },
          {
            "name": "received_time.gte",
            "in": "query",
            "description": "Time greater than or equals to the dispute received time",
            "required": false,
            "schema": {
              "type": "string",
              "format": "date-time",
              "nullable": true
            }
          }
        ],
        "responses": {
          "200": {
            "description": "The dispute list was retrieved successfully",
            "content": {
              "application/json": {
                "schema": {
                  "type": "array",
                  "items": {
                    "$ref": "#/components/schemas/DisputeResponse"
                  }
                }
              }
            }
          },
          "401": {
            "description": "Unauthorized request"
          }
        },
        "security": [
          {
            "api_key": []
          }
        ]
      }
    },
    "/disputes/{dispute_id}": {
      "get": {
        "tags": [
          "Disputes"
        ],
        "summary": "Disputes - Retrieve Dispute",
        "description": "Disputes - Retrieve Dispute",
        "operationId": "Retrieve a Dispute",
        "parameters": [
          {
            "name": "dispute_id",
            "in": "path",
            "description": "The identifier for dispute",
            "required": true,
            "schema": {
              "type": "string"
            }
          }
        ],
        "responses": {
          "200": {
            "description": "The dispute was retrieved successfully",
            "content": {
              "application/json": {
                "schema": {
                  "$ref": "#/components/schemas/DisputeResponse"
                }
              }
            }
          },
          "404": {
            "description": "Dispute does not exist in our records"
          }
        },
        "security": [
          {
            "api_key": []
          }
        ]
      }
    },
    "/mandates/revoke/{mandate_id}": {
      "post": {
        "tags": [
          "Mandates"
        ],
        "summary": "Mandates - Revoke Mandate",
        "description": "Mandates - Revoke Mandate\n\nRevoke a mandate",
        "operationId": "Revoke a Mandate",
        "parameters": [
          {
            "name": "mandate_id",
            "in": "path",
            "description": "The identifier for mandate",
            "required": true,
            "schema": {
              "type": "string"
            }
          }
        ],
        "responses": {
          "200": {
            "description": "The mandate was revoked successfully",
            "content": {
              "application/json": {
                "schema": {
                  "$ref": "#/components/schemas/MandateRevokedResponse"
                }
              }
            }
          },
          "400": {
            "description": "Mandate does not exist in our records"
          }
        },
        "security": [
          {
            "api_key": []
          }
        ]
      }
    },
    "/mandates/{mandate_id}": {
      "get": {
        "tags": [
          "Mandates"
        ],
        "summary": "Mandates - Retrieve Mandate",
        "description": "Mandates - Retrieve Mandate\n\nRetrieve a mandate",
        "operationId": "Retrieve a Mandate",
        "parameters": [
          {
            "name": "mandate_id",
            "in": "path",
            "description": "The identifier for mandate",
            "required": true,
            "schema": {
              "type": "string"
            }
          }
        ],
        "responses": {
          "200": {
            "description": "The mandate was retrieved successfully",
            "content": {
              "application/json": {
                "schema": {
                  "$ref": "#/components/schemas/MandateResponse"
                }
              }
            }
          },
          "404": {
            "description": "Mandate does not exist in our records"
          }
        },
        "security": [
          {
            "api_key": []
          }
        ]
      }
    },
    "/payment_methods": {
      "post": {
        "tags": [
          "Payment Methods"
        ],
        "summary": "PaymentMethods - Create",
        "description": "PaymentMethods - Create\n\nTo create a payment method against a customer object. In case of cards, this API could be used only by PCI compliant merchants",
        "operationId": "Create a Payment Method",
        "requestBody": {
          "content": {
            "application/json": {
              "schema": {
                "$ref": "#/components/schemas/PaymentMethodCreate"
              }
            }
          },
          "required": true
        },
        "responses": {
          "200": {
            "description": "Payment Method Created",
            "content": {
              "application/json": {
                "schema": {
                  "$ref": "#/components/schemas/PaymentMethodResponse"
                }
              }
            }
          },
          "400": {
            "description": "Invalid Data"
          }
        },
        "security": [
          {
            "api_key": []
          }
        ]
      }
    },
    "/payment_methods/{method_id}": {
      "get": {
        "tags": [
          "Payment Methods"
        ],
        "summary": "Payment Method - Retrieve",
        "description": "Payment Method - Retrieve\n\nTo retrieve a payment method",
        "operationId": "Retrieve a Payment method",
        "parameters": [
          {
            "name": "method_id",
            "in": "path",
            "description": "The unique identifier for the Payment Method",
            "required": true,
            "schema": {
              "type": "string"
            }
          }
        ],
        "responses": {
          "200": {
            "description": "Payment Method retrieved",
            "content": {
              "application/json": {
                "schema": {
                  "$ref": "#/components/schemas/PaymentMethodResponse"
                }
              }
            }
          },
          "404": {
            "description": "Payment Method does not exist in records"
          }
        },
        "security": [
          {
            "api_key": []
          }
        ]
      },
      "post": {
        "tags": [
          "Payment Methods"
        ],
        "summary": "Payment Method - Update",
        "description": "Payment Method - Update\n\nTo update an existing payment method attached to a customer object. This API is useful for use cases such as updating the card number for expired cards to prevent discontinuity in recurring payments",
        "operationId": "Update a Payment method",
        "parameters": [
          {
            "name": "method_id",
            "in": "path",
            "description": "The unique identifier for the Payment Method",
            "required": true,
            "schema": {
              "type": "string"
            }
          }
        ],
        "requestBody": {
          "content": {
            "application/json": {
              "schema": {
                "$ref": "#/components/schemas/PaymentMethodUpdate"
              }
            }
          },
          "required": true
        },
        "responses": {
          "200": {
            "description": "Payment Method updated",
            "content": {
              "application/json": {
                "schema": {
                  "$ref": "#/components/schemas/PaymentMethodResponse"
                }
              }
            }
          },
          "404": {
            "description": "Payment Method does not exist in records"
          }
        },
        "security": [
          {
            "api_key": []
          }
        ]
      },
      "delete": {
        "tags": [
          "Payment Methods"
        ],
        "summary": "Payment Method - Delete",
        "description": "Payment Method - Delete\n\nDelete payment method",
        "operationId": "Delete a Payment method",
        "parameters": [
          {
            "name": "method_id",
            "in": "path",
            "description": "The unique identifier for the Payment Method",
            "required": true,
            "schema": {
              "type": "string"
            }
          }
        ],
        "responses": {
          "200": {
            "description": "Payment Method deleted",
            "content": {
              "application/json": {
                "schema": {
                  "$ref": "#/components/schemas/PaymentMethodDeleteResponse"
                }
              }
            }
          },
          "404": {
            "description": "Payment Method does not exist in records"
          }
        },
        "security": [
          {
            "api_key": []
          }
        ]
      }
    },
    "/payments": {
      "post": {
        "tags": [
          "Payments"
        ],
        "summary": "Payments - Create",
        "description": "Payments - Create\n\nTo process a payment you will have to create a payment, attach a payment method and confirm. Depending on the user journey you wish to achieve, you may opt to all the steps in a single request or in a sequence of API request using following APIs: (i) Payments - Update, (ii) Payments - Confirm, and (iii) Payments - Capture",
        "operationId": "Create a Payment",
        "requestBody": {
          "content": {
            "application/json": {
              "schema": {
                "$ref": "#/components/schemas/PaymentsCreateRequest"
              }
            }
          },
          "required": true
        },
        "responses": {
          "200": {
            "description": "Payment created",
            "content": {
              "application/json": {
                "schema": {
                  "$ref": "#/components/schemas/PaymentsResponse"
                }
              }
            }
          },
          "400": {
            "description": "Missing Mandatory fields"
          }
        },
        "security": [
          {
            "api_key": []
          }
        ]
      }
    },
    "/payments/list": {
      "get": {
        "tags": [
          "Payments"
        ],
        "summary": "Payments - List",
        "description": "Payments - List\n\nTo list the payments",
        "operationId": "List all Payments",
        "parameters": [
          {
            "name": "customer_id",
            "in": "query",
            "description": "The identifier for the customer",
            "required": true,
            "schema": {
              "type": "string"
            }
          },
          {
            "name": "starting_after",
            "in": "query",
            "description": "A cursor for use in pagination, fetch the next list after some object",
            "required": true,
            "schema": {
              "type": "string"
            }
          },
          {
            "name": "ending_before",
            "in": "query",
            "description": "A cursor for use in pagination, fetch the previous list before some object",
            "required": true,
            "schema": {
              "type": "string"
            }
          },
          {
            "name": "limit",
            "in": "query",
            "description": "Limit on the number of objects to return",
            "required": true,
            "schema": {
              "type": "integer",
              "format": "int64"
            }
          },
          {
            "name": "created",
            "in": "query",
            "description": "The time at which payment is created",
            "required": true,
            "schema": {
              "type": "string",
              "format": "date-time"
            }
          },
          {
            "name": "created_lt",
            "in": "query",
            "description": "Time less than the payment created time",
            "required": true,
            "schema": {
              "type": "string",
              "format": "date-time"
            }
          },
          {
            "name": "created_gt",
            "in": "query",
            "description": "Time greater than the payment created time",
            "required": true,
            "schema": {
              "type": "string",
              "format": "date-time"
            }
          },
          {
            "name": "created_lte",
            "in": "query",
            "description": "Time less than or equals to the payment created time",
            "required": true,
            "schema": {
              "type": "string",
              "format": "date-time"
            }
          },
          {
            "name": "created_gte",
            "in": "query",
            "description": "Time greater than or equals to the payment created time",
            "required": true,
            "schema": {
              "type": "string",
              "format": "date-time"
            }
          }
        ],
        "responses": {
          "200": {
            "description": "Received payment list"
          },
          "404": {
            "description": "No payments found"
          }
        },
        "security": [
          {
            "api_key": []
          }
        ]
      }
    },
    "/payments/session_tokens": {
      "post": {
        "tags": [
          "Payments"
        ],
        "summary": "Payments - Session token",
        "description": "Payments - Session token\n\nTo create the session object or to get session token for wallets",
        "operationId": "Create Session tokens for a Payment",
        "requestBody": {
          "content": {
            "application/json": {
              "schema": {
                "$ref": "#/components/schemas/PaymentsSessionRequest"
              }
            }
          },
          "required": true
        },
        "responses": {
          "200": {
            "description": "Payment session object created or session token was retrieved from wallets",
            "content": {
              "application/json": {
                "schema": {
                  "$ref": "#/components/schemas/PaymentsSessionResponse"
                }
              }
            }
          },
          "400": {
            "description": "Missing mandatory fields"
          }
        },
        "security": [
          {
            "publishable_key": []
          }
        ]
      }
    },
    "/payments/{payment_id}": {
      "get": {
        "tags": [
          "Payments"
        ],
        "summary": "Payments - Retrieve",
        "description": "Payments - Retrieve\n\nTo retrieve the properties of a Payment. This may be used to get the status of a previously initiated payment or next action for an ongoing payment",
        "operationId": "Retrieve a Payment",
        "parameters": [
          {
            "name": "payment_id",
            "in": "path",
            "description": "The identifier for payment",
            "required": true,
            "schema": {
              "type": "string"
            }
          }
        ],
        "requestBody": {
          "content": {
            "application/json": {
              "schema": {
                "$ref": "#/components/schemas/PaymentRetrieveBody"
              }
            }
          },
          "required": true
        },
        "responses": {
          "200": {
            "description": "Gets the payment with final status",
            "content": {
              "application/json": {
                "schema": {
                  "$ref": "#/components/schemas/PaymentsResponse"
                }
              }
            }
          },
          "404": {
            "description": "No payment found"
          }
        },
        "security": [
          {
            "api_key": []
          },
          {
            "publishable_key": []
          }
        ]
      },
      "post": {
        "tags": [
          "Payments"
        ],
        "summary": "Payments - Update",
        "description": "Payments - Update\n\nTo update the properties of a PaymentIntent object. This may include attaching a payment method, or attaching customer object or metadata fields after the Payment is created",
        "operationId": "Update a Payment",
        "parameters": [
          {
            "name": "payment_id",
            "in": "path",
            "description": "The identifier for payment",
            "required": true,
            "schema": {
              "type": "string"
            }
          }
        ],
        "requestBody": {
          "content": {
            "application/json": {
              "schema": {
                "$ref": "#/components/schemas/PaymentsRequest"
              }
            }
          },
          "required": true
        },
        "responses": {
          "200": {
            "description": "Payment updated",
            "content": {
              "application/json": {
                "schema": {
                  "$ref": "#/components/schemas/PaymentsResponse"
                }
              }
            }
          },
          "400": {
            "description": "Missing mandatory fields"
          }
        },
        "security": [
          {
            "api_key": []
          },
          {
            "publishable_key": []
          }
        ]
      }
    },
    "/payments/{payment_id}/cancel": {
      "post": {
        "tags": [
          "Payments"
        ],
        "summary": "Payments - Cancel",
        "description": "Payments - Cancel\n\nA Payment could can be cancelled when it is in one of these statuses: requires_payment_method, requires_capture, requires_confirmation, requires_customer_action",
        "operationId": "Cancel a Payment",
        "parameters": [
          {
            "name": "payment_id",
            "in": "path",
            "description": "The identifier for payment",
            "required": true,
            "schema": {
              "type": "string"
            }
          }
        ],
        "requestBody": {
          "content": {
            "application/json": {
              "schema": {
                "$ref": "#/components/schemas/PaymentsCancelRequest"
              }
            }
          },
          "required": true
        },
        "responses": {
          "200": {
            "description": "Payment canceled"
          },
          "400": {
            "description": "Missing mandatory fields"
          }
        },
        "security": [
          {
            "api_key": []
          }
        ]
      }
    },
    "/payments/{payment_id}/capture": {
      "post": {
        "tags": [
          "Payments"
        ],
        "summary": "Payments - Capture",
        "description": "Payments - Capture\n\nTo capture the funds for an uncaptured payment",
        "operationId": "Capture a Payment",
        "parameters": [
          {
            "name": "payment_id",
            "in": "path",
            "description": "The identifier for payment",
            "required": true,
            "schema": {
              "type": "string"
            }
          }
        ],
        "requestBody": {
          "content": {
            "application/json": {
              "schema": {
                "$ref": "#/components/schemas/PaymentsCaptureRequest"
              }
            }
          },
          "required": true
        },
        "responses": {
          "200": {
            "description": "Payment captured",
            "content": {
              "application/json": {
                "schema": {
                  "$ref": "#/components/schemas/PaymentsResponse"
                }
              }
            }
          },
          "400": {
            "description": "Missing mandatory fields"
          }
        },
        "security": [
          {
            "api_key": []
          }
        ]
      }
    },
    "/payments/{payment_id}/confirm": {
      "post": {
        "tags": [
          "Payments"
        ],
        "summary": "Payments - Confirm",
        "description": "Payments - Confirm\n\nThis API is to confirm the payment request and forward payment to the payment processor. This API provides more granular control upon when the API is forwarded to the payment processor. Alternatively you can confirm the payment within the Payments Create API",
        "operationId": "Confirm a Payment",
        "parameters": [
          {
            "name": "payment_id",
            "in": "path",
            "description": "The identifier for payment",
            "required": true,
            "schema": {
              "type": "string"
            }
          }
        ],
        "requestBody": {
          "content": {
            "application/json": {
              "schema": {
                "$ref": "#/components/schemas/PaymentsRequest"
              }
            }
          },
          "required": true
        },
        "responses": {
          "200": {
            "description": "Payment confirmed",
            "content": {
              "application/json": {
                "schema": {
                  "$ref": "#/components/schemas/PaymentsResponse"
                }
              }
            }
          },
          "400": {
            "description": "Missing mandatory fields"
          }
        },
        "security": [
          {
            "api_key": []
          },
          {
            "publishable_key": []
          }
        ]
      }
    },
    "/refunds": {
      "post": {
        "tags": [
          "Refunds"
        ],
        "summary": "Refunds - Create",
        "description": "Refunds - Create\n\nTo create a refund against an already processed payment",
        "operationId": "Create a Refund",
        "requestBody": {
          "content": {
            "application/json": {
              "schema": {
                "$ref": "#/components/schemas/RefundRequest"
              }
            }
          },
          "required": true
        },
        "responses": {
          "200": {
            "description": "Refund created",
            "content": {
              "application/json": {
                "schema": {
                  "$ref": "#/components/schemas/RefundResponse"
                }
              }
            }
          },
          "400": {
            "description": "Missing Mandatory fields"
          }
        },
        "security": [
          {
            "api_key": []
          }
        ]
      }
    },
    "/refunds/list": {
      "post": {
        "tags": [
          "Refunds"
        ],
        "summary": "Refunds - List",
        "description": "Refunds - List\n\nTo list the refunds associated with a payment_id or with the merchant, if payment_id is not provided",
        "operationId": "List all Refunds",
        "requestBody": {
          "content": {
            "application/json": {
              "schema": {
                "$ref": "#/components/schemas/RefundListRequest"
              }
            }
          },
          "required": true
        },
        "responses": {
          "200": {
            "description": "List of refunds",
            "content": {
              "application/json": {
                "schema": {
                  "$ref": "#/components/schemas/RefundListResponse"
                }
              }
            }
          }
        },
        "security": [
          {
            "api_key": []
          }
        ]
      }
    },
    "/refunds/{refund_id}": {
      "get": {
        "tags": [
          "Refunds"
        ],
        "summary": "Refunds - Retrieve (GET)",
        "description": "Refunds - Retrieve (GET)\n\nTo retrieve the properties of a Refund. This may be used to get the status of a previously initiated payment or next action for an ongoing payment",
        "operationId": "Retrieve a Refund",
        "parameters": [
          {
            "name": "refund_id",
            "in": "path",
            "description": "The identifier for refund",
            "required": true,
            "schema": {
              "type": "string"
            }
          }
        ],
        "responses": {
          "200": {
            "description": "Refund retrieved",
            "content": {
              "application/json": {
                "schema": {
                  "$ref": "#/components/schemas/RefundResponse"
                }
              }
            }
          },
          "404": {
            "description": "Refund does not exist in our records"
          }
        },
        "security": [
          {
            "api_key": []
          }
        ]
      },
      "post": {
        "tags": [
          "Refunds"
        ],
        "summary": "Refunds - Update",
        "description": "Refunds - Update\n\nTo update the properties of a Refund object. This may include attaching a reason for the refund or metadata fields",
        "operationId": "Update a Refund",
        "parameters": [
          {
            "name": "refund_id",
            "in": "path",
            "description": "The identifier for refund",
            "required": true,
            "schema": {
              "type": "string"
            }
          }
        ],
        "requestBody": {
          "content": {
            "application/json": {
              "schema": {
                "$ref": "#/components/schemas/RefundUpdateRequest"
              }
            }
          },
          "required": true
        },
        "responses": {
          "200": {
            "description": "Refund updated",
            "content": {
              "application/json": {
                "schema": {
                  "$ref": "#/components/schemas/RefundResponse"
                }
              }
            }
          },
          "400": {
            "description": "Missing Mandatory fields"
          }
        },
        "security": [
          {
            "api_key": []
          }
        ]
      }
    }
  },
  "components": {
    "schemas": {
      "AcceptanceType": {
        "type": "string",
        "enum": [
          "online",
          "offline"
        ]
      },
      "AcceptedCountries": {
        "oneOf": [
          {
            "type": "object",
            "required": [
              "type",
              "list"
            ],
            "properties": {
              "type": {
                "type": "string",
                "enum": [
                  "enable_only"
                ]
              },
              "list": {
                "type": "array",
                "items": {
                  "$ref": "#/components/schemas/CountryAlpha2"
                }
              }
            }
          },
          {
            "type": "object",
            "required": [
              "type",
              "list"
            ],
            "properties": {
              "type": {
                "type": "string",
                "enum": [
                  "disable_only"
                ]
              },
              "list": {
                "type": "array",
                "items": {
                  "$ref": "#/components/schemas/CountryAlpha2"
                }
              }
            }
          },
          {
            "type": "object",
            "required": [
              "type"
            ],
            "properties": {
              "type": {
                "type": "string",
                "enum": [
                  "all_accepted"
                ]
              }
            }
          }
        ],
        "discriminator": {
          "propertyName": "type"
        }
      },
      "AcceptedCurrencies": {
        "oneOf": [
          {
            "type": "object",
            "required": [
              "type",
              "list"
            ],
            "properties": {
              "type": {
                "type": "string",
                "enum": [
                  "enable_only"
                ]
              },
              "list": {
                "type": "array",
                "items": {
                  "$ref": "#/components/schemas/Currency"
                }
              }
            }
          },
          {
            "type": "object",
            "required": [
              "type",
              "list"
            ],
            "properties": {
              "type": {
                "type": "string",
                "enum": [
                  "disable_only"
                ]
              },
              "list": {
                "type": "array",
                "items": {
                  "$ref": "#/components/schemas/Currency"
                }
              }
            }
          },
          {
            "type": "object",
            "required": [
              "type"
            ],
            "properties": {
              "type": {
                "type": "string",
                "enum": [
                  "all_accepted"
                ]
              }
            }
          }
        ],
        "discriminator": {
          "propertyName": "type"
        }
      },
      "AchBillingDetails": {
        "type": "object",
        "required": [
          "email"
        ],
        "properties": {
          "email": {
            "type": "string",
            "description": "The Email ID for ACH billing",
            "example": "example@me.com"
          }
        }
      },
      "AchTransfer": {
        "type": "object",
        "required": [
          "account_number",
          "bank_name",
          "routing_number",
          "swift_code"
        ],
        "properties": {
          "account_number": {
            "type": "string",
            "example": "122385736258"
          },
          "bank_name": {
            "type": "string"
          },
          "routing_number": {
            "type": "string",
            "example": "012"
          },
          "swift_code": {
            "type": "string",
            "example": "234"
          }
        }
      },
      "Address": {
        "type": "object",
        "properties": {
          "address": {
            "allOf": [
              {
                "$ref": "#/components/schemas/AddressDetails"
              }
            ],
            "nullable": true
          },
          "phone": {
            "allOf": [
              {
                "$ref": "#/components/schemas/PhoneDetails"
              }
            ],
            "nullable": true
          }
        }
      },
      "AddressDetails": {
        "type": "object",
        "properties": {
          "city": {
            "type": "string",
            "description": "The address city",
            "example": "New York",
            "nullable": true,
            "maxLength": 50
          },
          "country": {
            "allOf": [
              {
                "$ref": "#/components/schemas/CountryAlpha2"
              }
            ],
            "nullable": true
          },
          "line1": {
            "type": "string",
            "description": "The first line of the address",
            "example": "123, King Street",
            "nullable": true,
            "maxLength": 200
          },
          "line2": {
            "type": "string",
            "description": "The second line of the address",
            "example": "Powelson Avenue",
            "nullable": true,
            "maxLength": 50
          },
          "line3": {
            "type": "string",
            "description": "The third line of the address",
            "example": "Bridgewater",
            "nullable": true,
            "maxLength": 50
          },
          "zip": {
            "type": "string",
            "description": "The zip/postal code for the address",
            "example": "08807",
            "nullable": true,
            "maxLength": 50
          },
          "state": {
            "type": "string",
            "description": "The address state",
            "example": "New York",
            "nullable": true
          },
          "first_name": {
            "type": "string",
            "description": "The first name for the address",
            "example": "John",
            "nullable": true,
            "maxLength": 255
          },
          "last_name": {
            "type": "string",
            "description": "The last name for the address",
            "example": "Doe",
            "nullable": true,
            "maxLength": 255
          }
        }
      },
      "AliPayHkRedirection": {
        "type": "object"
      },
      "AliPayRedirection": {
        "type": "object"
      },
      "AliPayHkRedirection": {
        "type": "object"
      },
      "GoPayRedirection": {
        "type": "object"
      },
      "KakaoPayRedirection": {
        "type": "object"
      },
      "GcashRedirection": {
        "type": "object"
      },
      "MomoRedirection": {
        "type": "object"
      },
      "AmountInfo": {
        "type": "object",
        "required": [
          "label",
          "amount"
        ],
        "properties": {
          "label": {
            "type": "string",
            "description": "The label must be the name of the merchant."
          },
          "type": {
            "type": "string",
            "description": "A value that indicates whether the line item(Ex: total, tax, discount, or grand total) is final or pending.",
            "nullable": true
          },
          "amount": {
            "type": "string",
            "description": "The total amount for the payment"
          }
        }
      },
      "ApiKeyExpiration": {
        "oneOf": [
          {
            "type": "string",
            "enum": [
              "never"
            ]
          },
          {
            "type": "string",
            "format": "date-time"
          }
        ]
      },
      "ApplePayPaymentRequest": {
        "type": "object",
        "required": [
          "country_code",
          "currency_code",
          "total",
          "merchant_capabilities",
          "supported_networks"
        ],
        "properties": {
          "country_code": {
            "$ref": "#/components/schemas/CountryAlpha2"
          },
          "currency_code": {
            "$ref": "#/components/schemas/Currency"
          },
          "total": {
            "$ref": "#/components/schemas/AmountInfo"
          },
          "merchant_capabilities": {
            "type": "array",
            "items": {
              "type": "string"
            },
            "description": "The list of merchant capabilities(ex: whether capable of 3ds or no-3ds)"
          },
          "supported_networks": {
            "type": "array",
            "items": {
              "type": "string"
            },
            "description": "The list of supported networks"
          },
          "merchant_identifier": {
            "type": "string",
            "nullable": true
          }
        }
      },
      "ApplePayRedirectData": {
        "type": "object"
      },
      "ApplePaySessionResponse": {
        "oneOf": [
          {
            "$ref": "#/components/schemas/ThirdPartySdkSessionResponse"
          },
          {
            "$ref": "#/components/schemas/NoThirdPartySdkSessionResponse"
          },
          {
            "type": "object",
            "default": null,
            "nullable": true
          }
        ]
      },
      "ApplePayThirdPartySdkData": {
        "type": "object"
      },
      "ApplePayWalletData": {
        "type": "object",
        "required": [
          "payment_data",
          "payment_method",
          "transaction_identifier"
        ],
        "properties": {
          "payment_data": {
            "type": "string",
            "description": "The payment data of Apple pay"
          },
          "payment_method": {
            "$ref": "#/components/schemas/ApplepayPaymentMethod"
          },
          "transaction_identifier": {
            "type": "string",
            "description": "The unique identifier for the transaction"
          }
        }
      },
      "ApplepayPaymentMethod": {
        "type": "object",
        "required": [
          "display_name",
          "network",
          "type"
        ],
        "properties": {
          "display_name": {
            "type": "string",
            "description": "The name to be displayed on Apple Pay button"
          },
          "network": {
            "type": "string",
            "description": "The network of the Apple pay payment method"
          },
          "type": {
            "type": "string",
            "description": "The type of the payment method"
          }
        }
      },
      "ApplepaySessionTokenResponse": {
        "type": "object",
        "required": [
          "session_token_data",
          "connector",
          "delayed_session_token",
          "sdk_next_action"
        ],
        "properties": {
          "session_token_data": {
            "$ref": "#/components/schemas/ApplePaySessionResponse"
          },
          "payment_request_data": {
            "allOf": [
              {
                "$ref": "#/components/schemas/ApplePayPaymentRequest"
              }
            ],
            "nullable": true
          },
          "connector": {
            "type": "string",
            "description": "The session token is w.r.t this connector"
          },
          "delayed_session_token": {
            "type": "boolean",
            "description": "Identifier for the delayed session response"
          },
          "sdk_next_action": {
            "$ref": "#/components/schemas/SdkNextAction"
          }
        }
      },
      "AuthenticationType": {
        "type": "string",
        "enum": [
          "three_ds",
          "no_three_ds"
        ]
      },
      "BacsBankTransferInstructions": {
        "type": "object",
        "required": [
          "account_holder_name",
          "account_number",
          "sort_code"
        ],
        "properties": {
          "account_holder_name": {
            "type": "string",
            "example": "Jane Doe"
          },
          "account_number": {
            "type": "string",
            "example": "10244123908"
          },
          "sort_code": {
            "type": "string",
            "example": "012"
          }
        }
      },
      "BankDebitBilling": {
        "type": "object",
        "required": [
          "name",
          "email"
        ],
        "properties": {
          "name": {
            "type": "string",
            "description": "The billing name for bank debits",
            "example": "John Doe"
          },
          "email": {
            "type": "string",
            "description": "The billing email for bank debits",
            "example": "example@example.com"
          },
          "address": {
            "allOf": [
              {
                "$ref": "#/components/schemas/AddressDetails"
              }
            ],
            "nullable": true
          }
        }
      },
      "BankDebitData": {
        "oneOf": [
          {
            "type": "object",
            "required": [
              "ach_bank_debit"
            ],
            "properties": {
              "ach_bank_debit": {
                "type": "object",
                "description": "Payment Method data for Ach bank debit",
                "required": [
                  "billing_details",
                  "account_number",
                  "routing_number",
                  "card_holder_name",
                  "bank_account_holder_name"
                ],
                "properties": {
                  "billing_details": {
                    "$ref": "#/components/schemas/BankDebitBilling"
                  },
                  "account_number": {
                    "type": "string",
                    "description": "Account number for ach bank debit payment",
                    "example": "000123456789"
                  },
                  "routing_number": {
                    "type": "string",
                    "description": "Routing number for ach bank debit payment",
                    "example": "110000000"
                  },
                  "card_holder_name": {
                    "type": "string",
                    "example": "John Test"
                  },
                  "bank_account_holder_name": {
                    "type": "string",
                    "example": "John Doe"
                  }
                }
              }
            }
          },
          {
            "type": "object",
            "required": [
              "sepa_bank_debit"
            ],
            "properties": {
              "sepa_bank_debit": {
                "type": "object",
                "required": [
                  "billing_details",
                  "iban",
                  "bank_account_holder_name"
                ],
                "properties": {
                  "billing_details": {
                    "$ref": "#/components/schemas/BankDebitBilling"
                  },
                  "iban": {
                    "type": "string",
                    "description": "International bank account number (iban) for SEPA",
                    "example": "DE89370400440532013000"
                  },
                  "bank_account_holder_name": {
                    "type": "string",
                    "description": "Owner name for bank debit",
                    "example": "A. Schneider"
                  }
                }
              }
            }
          },
          {
            "type": "object",
            "required": [
              "becs_bank_debit"
            ],
            "properties": {
              "becs_bank_debit": {
                "type": "object",
                "required": [
                  "billing_details",
                  "account_number",
                  "bsb_number"
                ],
                "properties": {
                  "billing_details": {
                    "$ref": "#/components/schemas/BankDebitBilling"
                  },
                  "account_number": {
                    "type": "string",
                    "description": "Account number for Becs payment method",
                    "example": "000123456"
                  },
                  "bsb_number": {
                    "type": "string",
                    "description": "Bank-State-Branch (bsb) number",
                    "example": "000000"
                  }
                }
              }
            }
          },
          {
            "type": "object",
            "required": [
              "bacs_bank_debit"
            ],
            "properties": {
              "bacs_bank_debit": {
                "type": "object",
                "required": [
                  "billing_details",
                  "account_number",
                  "sort_code",
                  "bank_account_holder_name"
                ],
                "properties": {
                  "billing_details": {
                    "$ref": "#/components/schemas/BankDebitBilling"
                  },
                  "account_number": {
                    "type": "string",
                    "description": "Account number for Bacs payment method",
                    "example": "00012345"
                  },
                  "sort_code": {
                    "type": "string",
                    "description": "Sort code for Bacs payment method",
                    "example": "108800"
                  },
                  "bank_account_holder_name": {
                    "type": "string",
                    "description": "holder name for bank debit",
                    "example": "A. Schneider"
                  }
                }
              }
            }
          }
        ]
      },
      "BankNames": {
        "type": "string",
        "description": "Name of banks supported by Hyperswitch",
        "enum": [
          "american_express",
          "bank_of_america",
          "barclays",
          "blik_p_s_p",
          "capital_one",
          "chase",
          "citi",
          "discover",
          "navy_federal_credit_union",
          "pentagon_federal_credit_union",
          "synchrony_bank",
          "wells_fargo",
          "abn_amro",
          "asn_bank",
          "bunq",
          "handelsbanken",
          "ing",
          "knab",
          "moneyou",
          "rabobank",
          "regiobank",
          "revolut",
          "sns_bank",
          "triodos_bank",
          "van_lanschot",
          "arzte_und_apotheker_bank",
          "austrian_anadi_bank_ag",
          "bank_austria",
          "bank99_ag",
          "bankhaus_carl_spangler",
          "bankhaus_schelhammer_und_schattera_ag",
          "bank_millennium",
          "bank_p_e_k_a_o_s_a",
          "bawag_psk_ag",
          "bks_bank_ag",
          "brull_kallmus_bank_ag",
          "btv_vier_lander_bank",
          "capital_bank_grawe_gruppe_ag",
          "ceska_sporitelna",
          "dolomitenbank",
          "easybank_ag",
          "e_platby_v_u_b",
          "erste_bank_und_sparkassen",
          "friesland_bank",
          "hypo_alpeadriabank_international_ag",
          "hypo_noe_lb_fur_niederosterreich_u_wien",
          "hypo_oberosterreich_salzburg_steiermark",
          "hypo_tirol_bank_ag",
          "hypo_vorarlberg_bank_ag",
          "hypo_bank_burgenland_aktiengesellschaft",
          "komercni_banka",
          "m_bank",
          "marchfelder_bank",
          "oberbank_ag",
          "osterreichische_arzte_und_apothekerbank",
          "pay_with_i_n_g",
          "place_z_i_p_k_o",
          "platnosc_online_karta_platnicza",
          "posojilnica_bank_e_gen",
          "postova_banka",
          "raiffeisen_bankengruppe_osterreich",
          "schelhammer_capital_bank_ag",
          "schoellerbank_ag",
          "sparda_bank_wien",
          "sporo_pay",
          "santander_przelew24",
          "tatra_pay",
          "viamo",
          "volksbank_gruppe",
          "volkskreditbank_ag",
          "vr_bank_braunau",
          "pay_with_alior_bank",
          "banki_spoldzielcze",
          "pay_with_inteligo",
          "b_n_p_paribas_poland",
          "bank_nowy_s_a",
          "credit_agricole",
          "pay_with_b_o_s",
          "pay_with_citi_handlowy",
          "pay_with_plus_bank",
          "toyota_bank",
          "velo_bank",
          "e_transfer_pocztowy24",
          "plus_bank",
          "etransfer_pocztowy24",
          "banki_spbdzielcze",
          "bank_nowy_bfg_sa",
          "getin_bank",
          "blik",
          "noble_pay",
          "idea_bank",
          "envelo_bank",
          "nest_przelew",
          "mbank_mtransfer",
          "inteligo",
          "pbac_z_ipko",
          "bnp_paribas",
          "bank_pekao_sa",
          "volkswagen_bank",
          "alior_bank",
          "boz"
        ]
      },
      "BankRedirectBilling": {
        "type": "object",
        "required": [
          "billing_name",
          "email"
        ],
        "properties": {
          "billing_name": {
            "type": "string",
            "description": "The name for which billing is issued",
            "example": "John Doe"
          },
          "email": {
            "type": "string",
            "description": "The billing email for bank redirect",
            "example": "example@example.com"
          }
        }
      },
      "BankRedirectData": {
        "oneOf": [
          {
            "type": "object",
            "required": [
              "bancontact_card"
            ],
            "properties": {
              "bancontact_card": {
                "type": "object",
                "required": [
                  "card_number",
                  "card_exp_month",
                  "card_exp_year",
                  "card_holder_name"
                ],
                "properties": {
                  "card_number": {
                    "type": "string",
                    "description": "The card number",
                    "example": "4242424242424242"
                  },
                  "card_exp_month": {
                    "type": "string",
                    "description": "The card's expiry month",
                    "example": "24"
                  },
                  "card_exp_year": {
                    "type": "string",
                    "description": "The card's expiry year",
                    "example": "24"
                  },
                  "card_holder_name": {
                    "type": "string",
                    "description": "The card holder's name",
                    "example": "John Test"
                  },
                  "billing_details": {
                    "allOf": [
                      {
                        "$ref": "#/components/schemas/BankRedirectBilling"
                      }
                    ],
                    "nullable": true
                  }
                }
              }
            }
          },
          {
            "type": "object",
            "required": [
              "blik"
            ],
            "properties": {
              "blik": {
                "type": "object",
                "required": [
                  "blik_code"
                ],
                "properties": {
                  "blik_code": {
                    "type": "string"
                  }
                }
              }
            }
          },
          {
            "type": "object",
            "required": [
              "eps"
            ],
            "properties": {
              "eps": {
                "type": "object",
                "required": [
                  "billing_details",
                  "bank_name"
                ],
                "properties": {
                  "billing_details": {
                    "$ref": "#/components/schemas/BankRedirectBilling"
                  },
                  "bank_name": {
                    "$ref": "#/components/schemas/BankNames"
                  }
                }
              }
            }
          },
          {
            "type": "object",
            "required": [
              "giropay"
            ],
            "properties": {
              "giropay": {
                "type": "object",
                "required": [
                  "billing_details"
                ],
                "properties": {
                  "billing_details": {
                    "$ref": "#/components/schemas/BankRedirectBilling"
                  },
                  "bank_account_bic": {
                    "type": "string",
                    "description": "Bank account details for Giropay\nBank account bic code",
                    "nullable": true
                  },
                  "bank_account_iban": {
                    "type": "string",
                    "description": "Bank account iban",
                    "nullable": true
                  }
                }
              }
            }
          },
          {
            "type": "object",
            "required": [
              "ideal"
            ],
            "properties": {
              "ideal": {
                "type": "object",
                "required": [
                  "billing_details",
                  "bank_name"
                ],
                "properties": {
                  "billing_details": {
                    "$ref": "#/components/schemas/BankRedirectBilling"
                  },
                  "bank_name": {
                    "$ref": "#/components/schemas/BankNames"
                  }
                }
              }
            }
          },
          {
            "type": "object",
            "required": [
              "interac"
            ],
            "properties": {
              "interac": {
                "type": "object",
                "required": [
                  "country",
                  "email"
                ],
                "properties": {
                  "country": {
                    "$ref": "#/components/schemas/CountryAlpha2"
                  },
                  "email": {
                    "type": "string",
                    "example": "john.doe@example.com"
                  }
                }
              }
            }
          },
          {
            "type": "object",
            "required": [
              "online_banking_czech_republic"
            ],
            "properties": {
              "online_banking_czech_republic": {
                "type": "object",
                "required": [
                  "issuer"
                ],
                "properties": {
                  "issuer": {
                    "$ref": "#/components/schemas/BankNames"
                  }
                }
              }
            }
          },
          {
            "type": "object",
            "required": [
              "online_banking_finland"
            ],
            "properties": {
              "online_banking_finland": {
                "type": "object",
                "properties": {
                  "email": {
                    "type": "string",
                    "nullable": true
                  }
                }
              }
            }
          },
          {
            "type": "object",
            "required": [
              "online_banking_poland"
            ],
            "properties": {
              "online_banking_poland": {
                "type": "object",
                "required": [
                  "issuer"
                ],
                "properties": {
                  "issuer": {
                    "$ref": "#/components/schemas/BankNames"
                  }
                }
              }
            }
          },
          {
            "type": "object",
            "required": [
              "online_banking_slovakia"
            ],
            "properties": {
              "online_banking_slovakia": {
                "type": "object",
                "required": [
                  "issuer"
                ],
                "properties": {
                  "issuer": {
                    "$ref": "#/components/schemas/BankNames"
                  }
                }
              }
            }
          },
          {
            "type": "object",
            "required": [
              "przelewy24"
            ],
            "properties": {
              "przelewy24": {
                "type": "object",
                "required": [
                  "billing_details"
                ],
                "properties": {
                  "bank_name": {
                    "allOf": [
                      {
                        "$ref": "#/components/schemas/BankNames"
                      }
                    ],
                    "nullable": true
                  },
                  "billing_details": {
                    "$ref": "#/components/schemas/BankRedirectBilling"
                  }
                }
              }
            }
          },
          {
            "type": "object",
            "required": [
              "sofort"
            ],
            "properties": {
              "sofort": {
                "type": "object",
                "required": [
                  "billing_details",
                  "country",
                  "preferred_language"
                ],
                "properties": {
                  "billing_details": {
                    "$ref": "#/components/schemas/BankRedirectBilling"
                  },
                  "country": {
                    "$ref": "#/components/schemas/CountryAlpha2"
                  },
                  "preferred_language": {
                    "type": "string",
                    "description": "The preferred language",
                    "example": "en"
                  }
                }
              }
            }
          },
          {
            "type": "object",
            "required": [
              "swish"
            ],
            "properties": {
              "swish": {
                "type": "object"
              }
            }
          },
          {
            "type": "object",
            "required": [
              "trustly"
            ],
            "properties": {
              "trustly": {
                "type": "object",
                "required": [
                  "country"
                ],
                "properties": {
                  "country": {
                    "$ref": "#/components/schemas/CountryAlpha2"
                  }
                }
              }
            }
          }
        ]
      },
      "BankTransferData": {
        "oneOf": [
          {
            "type": "object",
            "required": [
              "ach_bank_transfer"
            ],
            "properties": {
              "ach_bank_transfer": {
                "type": "object",
                "required": [
                  "billing_details"
                ],
                "properties": {
                  "billing_details": {
                    "$ref": "#/components/schemas/AchBillingDetails"
                  }
                }
              }
            }
          },
          {
            "type": "object",
            "required": [
              "sepa_bank_transfer"
            ],
            "properties": {
              "sepa_bank_transfer": {
                "type": "object",
                "required": [
                  "billing_details",
                  "country"
                ],
                "properties": {
                  "billing_details": {
                    "$ref": "#/components/schemas/SepaAndBacsBillingDetails"
                  },
                  "country": {
                    "$ref": "#/components/schemas/CountryAlpha2"
                  }
                }
              }
            }
          },
          {
            "type": "object",
            "required": [
              "bacs_bank_transfer"
            ],
            "properties": {
              "bacs_bank_transfer": {
                "type": "object",
                "required": [
                  "billing_details"
                ],
                "properties": {
                  "billing_details": {
                    "$ref": "#/components/schemas/SepaAndBacsBillingDetails"
                  }
                }
              }
            }
          }
        ]
      },
      "BankTransferInstructions": {
        "oneOf": [
          {
            "type": "object",
            "required": [
              "ach_credit_transfer"
            ],
            "properties": {
              "ach_credit_transfer": {
                "$ref": "#/components/schemas/AchTransfer"
              }
            }
          },
          {
            "type": "object",
            "required": [
              "sepa_bank_instructions"
            ],
            "properties": {
              "sepa_bank_instructions": {
                "$ref": "#/components/schemas/SepaBankTransferInstructions"
              }
            }
          },
          {
            "type": "object",
            "required": [
              "bacs_bank_instructions"
            ],
            "properties": {
              "bacs_bank_instructions": {
                "$ref": "#/components/schemas/BacsBankTransferInstructions"
              }
            }
          }
        ]
      },
      "BankTransferNextStepsData": {
        "allOf": [
          {
            "$ref": "#/components/schemas/BankTransferInstructions"
          },
          {
            "type": "object",
            "required": [
              "receiver"
            ],
            "properties": {
              "receiver": {
                "$ref": "#/components/schemas/ReceiverDetails"
              }
            }
          }
        ]
      },
      "CaptureMethod": {
        "type": "string",
        "enum": [
          "automatic",
          "manual",
          "manual_multiple",
          "scheduled"
        ]
      },
      "Card": {
        "type": "object",
        "required": [
          "card_number",
          "card_exp_month",
          "card_exp_year",
          "card_holder_name",
          "card_cvc"
        ],
        "properties": {
          "card_number": {
            "type": "string",
            "description": "The card number",
            "example": "4242424242424242"
          },
          "card_exp_month": {
            "type": "string",
            "description": "The card's expiry month",
            "example": "24"
          },
          "card_exp_year": {
            "type": "string",
            "description": "The card's expiry year",
            "example": "24"
          },
          "card_holder_name": {
            "type": "string",
            "description": "The card holder's name",
            "example": "John Test"
          },
          "card_cvc": {
            "type": "string",
            "description": "The CVC number for the card",
            "example": "242"
          },
          "card_issuer": {
            "type": "string",
            "description": "The name of the issuer of card",
            "example": "chase",
            "nullable": true
          },
          "card_network": {
            "allOf": [
              {
                "$ref": "#/components/schemas/CardNetwork"
              }
            ],
            "nullable": true
          }
        }
      },
      "CardDetail": {
        "type": "object",
        "required": [
          "card_number",
          "card_exp_month",
          "card_exp_year",
          "card_holder_name"
        ],
        "properties": {
          "card_number": {
            "type": "string",
            "description": "Card Number",
            "example": "4111111145551142"
          },
          "card_exp_month": {
            "type": "string",
            "description": "Card Expiry Month",
            "example": "10"
          },
          "card_exp_year": {
            "type": "string",
            "description": "Card Expiry Year",
            "example": "25"
          },
          "card_holder_name": {
            "type": "string",
            "description": "Card Holder Name",
            "example": "John Doe"
          }
        }
      },
      "CardDetailFromLocker": {
        "type": "object",
        "properties": {
          "scheme": {
            "type": "string",
            "nullable": true
          },
          "issuer_country": {
            "type": "string",
            "nullable": true
          },
          "last4_digits": {
            "type": "string",
            "nullable": true
          },
          "expiry_month": {
            "type": "string",
            "nullable": true
          },
          "expiry_year": {
            "type": "string",
            "nullable": true
          },
          "card_token": {
            "type": "string",
            "nullable": true
          },
          "card_holder_name": {
            "type": "string",
            "nullable": true
          },
          "card_fingerprint": {
            "type": "string",
            "nullable": true
          }
        }
      },
      "CardNetwork": {
        "type": "string",
        "enum": [
          "Visa",
          "Mastercard",
          "AmericanExpress",
          "JCB",
          "DinersClub",
          "Discover",
          "CartesBancaires",
          "UnionPay",
          "Interac",
          "RuPay",
          "Maestro"
        ]
      },
      "Connector": {
        "type": "string",
        "enum": [
          "aci",
          "adyen",
          "airwallex",
          "authorizedotnet",
          "bitpay",
          "bluesnap",
          "braintree",
          "cashtocode",
          "checkout",
          "coinbase",
          "cryptopay",
          "cybersource",
          "iatapay",
          "phonypay",
          "fauxpay",
          "pretendpay",
          "bambora",
          "dlocal",
          "fiserv",
          "forte",
          "globalpay",
          "klarna",
          "mollie",
          "multisafepay",
          "nexinets",
          "nmi",
          "noon",
          "nuvei",
          "opennode",
          "paypal",
          "payu",
          "rapyd",
          "shift4",
          "stripe",
          "trustpay",
          "worldline",
          "worldpay",
          "zen"
        ]
      },
      "ConnectorType": {
        "type": "string",
        "enum": [
          "payment_processor",
          "payment_vas",
          "fin_operations",
          "fiz_operations",
          "networks",
          "banking_entities",
          "non_banking_finance"
        ]
      },
      "CountryAlpha2": {
        "type": "string",
        "enum": [
          "AF",
          "AX",
          "AL",
          "DZ",
          "AS",
          "AD",
          "AO",
          "AI",
          "AQ",
          "AG",
          "AR",
          "AM",
          "AW",
          "AU",
          "AT",
          "AZ",
          "BS",
          "BH",
          "BD",
          "BB",
          "BY",
          "BE",
          "BZ",
          "BJ",
          "BM",
          "BT",
          "BO",
          "BQ",
          "BA",
          "BW",
          "BV",
          "BR",
          "IO",
          "BN",
          "BG",
          "BF",
          "BI",
          "KH",
          "CM",
          "CA",
          "CV",
          "KY",
          "CF",
          "TD",
          "CL",
          "CN",
          "CX",
          "CC",
          "CO",
          "KM",
          "CG",
          "CD",
          "CK",
          "CR",
          "CI",
          "HR",
          "CU",
          "CW",
          "CY",
          "CZ",
          "DK",
          "DJ",
          "DM",
          "DO",
          "EC",
          "EG",
          "SV",
          "GQ",
          "ER",
          "EE",
          "ET",
          "FK",
          "FO",
          "FJ",
          "FI",
          "FR",
          "GF",
          "PF",
          "TF",
          "GA",
          "GM",
          "GE",
          "DE",
          "GH",
          "GI",
          "GR",
          "GL",
          "GD",
          "GP",
          "GU",
          "GT",
          "GG",
          "GN",
          "GW",
          "GY",
          "HT",
          "HM",
          "VA",
          "HN",
          "HK",
          "HU",
          "IS",
          "IN",
          "ID",
          "IR",
          "IQ",
          "IE",
          "IM",
          "IL",
          "IT",
          "JM",
          "JP",
          "JE",
          "JO",
          "KZ",
          "KE",
          "KI",
          "KP",
          "KR",
          "KW",
          "KG",
          "LA",
          "LV",
          "LB",
          "LS",
          "LR",
          "LY",
          "LI",
          "LT",
          "LU",
          "MO",
          "MK",
          "MG",
          "MW",
          "MY",
          "MV",
          "ML",
          "MT",
          "MH",
          "MQ",
          "MR",
          "MU",
          "YT",
          "MX",
          "FM",
          "MD",
          "MC",
          "MN",
          "ME",
          "MS",
          "MA",
          "MZ",
          "MM",
          "NA",
          "NR",
          "NP",
          "NL",
          "NC",
          "NZ",
          "NI",
          "NE",
          "NG",
          "NU",
          "NF",
          "MP",
          "NO",
          "OM",
          "PK",
          "PW",
          "PS",
          "PA",
          "PG",
          "PY",
          "PE",
          "PH",
          "PN",
          "PL",
          "PT",
          "PR",
          "QA",
          "RE",
          "RO",
          "RU",
          "RW",
          "BL",
          "SH",
          "KN",
          "LC",
          "MF",
          "PM",
          "VC",
          "WS",
          "SM",
          "ST",
          "SA",
          "SN",
          "RS",
          "SC",
          "SL",
          "SG",
          "SX",
          "SK",
          "SI",
          "SB",
          "SO",
          "ZA",
          "GS",
          "SS",
          "ES",
          "LK",
          "SD",
          "SR",
          "SJ",
          "SZ",
          "SE",
          "CH",
          "SY",
          "TW",
          "TJ",
          "TZ",
          "TH",
          "TL",
          "TG",
          "TK",
          "TO",
          "TT",
          "TN",
          "TR",
          "TM",
          "TC",
          "TV",
          "UG",
          "UA",
          "AE",
          "GB",
          "UM",
          "UY",
          "UZ",
          "VU",
          "VE",
          "VN",
          "VG",
          "VI",
          "WF",
          "EH",
          "YE",
          "ZM",
          "ZW",
          "US"
        ]
      },
      "CreateApiKeyRequest": {
        "type": "object",
        "description": "The request body for creating an API Key.",
        "required": [
          "name",
          "expiration"
        ],
        "properties": {
          "name": {
            "type": "string",
            "description": "A unique name for the API Key to help you identify it.",
            "example": "Sandbox integration key",
            "maxLength": 64
          },
          "description": {
            "type": "string",
            "description": "A description to provide more context about the API Key.",
            "example": "Key used by our developers to integrate with the sandbox environment",
            "nullable": true,
            "maxLength": 256
          },
          "expiration": {
            "$ref": "#/components/schemas/ApiKeyExpiration"
          }
        }
      },
      "CreateApiKeyResponse": {
        "type": "object",
        "description": "The response body for creating an API Key.",
        "required": [
          "key_id",
          "merchant_id",
          "name",
          "api_key",
          "created",
          "expiration"
        ],
        "properties": {
          "key_id": {
            "type": "string",
            "description": "The identifier for the API Key.",
            "example": "5hEEqkgJUyuxgSKGArHA4mWSnX",
            "maxLength": 64
          },
          "merchant_id": {
            "type": "string",
            "description": "The identifier for the Merchant Account.",
            "example": "y3oqhf46pyzuxjbcn2giaqnb44",
            "maxLength": 64
          },
          "name": {
            "type": "string",
            "description": "The unique name for the API Key to help you identify it.",
            "example": "Sandbox integration key",
            "maxLength": 64
          },
          "description": {
            "type": "string",
            "description": "The description to provide more context about the API Key.",
            "example": "Key used by our developers to integrate with the sandbox environment",
            "nullable": true,
            "maxLength": 256
          },
          "api_key": {
            "type": "string",
            "description": "The plaintext API Key used for server-side API access. Ensure you store the API Key\nsecurely as you will not be able to see it again.",
            "maxLength": 128
          },
          "created": {
            "type": "string",
            "format": "date-time",
            "description": "The time at which the API Key was created.",
            "example": "2022-09-10T10:11:12Z"
          },
          "expiration": {
            "$ref": "#/components/schemas/ApiKeyExpiration"
          }
        }
      },
      "CryptoData": {
        "type": "object",
        "properties": {
          "pay_currency": {
            "type": "string",
            "nullable": true
          }
        }
      },
      "Currency": {
        "type": "string",
        "enum": [
          "AED",
          "ALL",
          "AMD",
          "ANG",
          "ARS",
          "AUD",
          "AWG",
          "AZN",
          "BBD",
          "BDT",
          "BHD",
          "BMD",
          "BND",
          "BOB",
          "BRL",
          "BSD",
          "BWP",
          "BZD",
          "CAD",
          "CHF",
          "CNY",
          "COP",
          "CRC",
          "CUP",
          "CZK",
          "DKK",
          "DOP",
          "DZD",
          "EGP",
          "ETB",
          "EUR",
          "FJD",
          "GBP",
          "GHS",
          "GIP",
          "GMD",
          "GTQ",
          "GYD",
          "HKD",
          "HNL",
          "HRK",
          "HTG",
          "HUF",
          "IDR",
          "ILS",
          "INR",
          "JMD",
          "JOD",
          "JPY",
          "KES",
          "KGS",
          "KHR",
          "KRW",
          "KWD",
          "KYD",
          "KZT",
          "LAK",
          "LBP",
          "LKR",
          "LRD",
          "LSL",
          "MAD",
          "MDL",
          "MKD",
          "MMK",
          "MNT",
          "MOP",
          "MUR",
          "MVR",
          "MWK",
          "MXN",
          "MYR",
          "NAD",
          "NGN",
          "NIO",
          "NOK",
          "NPR",
          "NZD",
          "OMR",
          "PEN",
          "PGK",
          "PHP",
          "PKR",
          "PLN",
          "QAR",
          "RON",
          "RUB",
          "SAR",
          "SCR",
          "SEK",
          "SGD",
          "SLL",
          "SOS",
          "SSP",
          "SVC",
          "SZL",
          "THB",
          "TRY",
          "TTD",
          "TWD",
          "TZS",
          "USD",
          "UYU",
          "UZS",
          "VND",
          "YER",
          "ZAR"
        ]
      },
      "CustomerAcceptance": {
        "type": "object",
        "required": [
          "acceptance_type"
        ],
        "properties": {
          "acceptance_type": {
            "$ref": "#/components/schemas/AcceptanceType"
          },
          "accepted_at": {
            "type": "string",
            "format": "date-time",
            "description": "Specifying when the customer acceptance was provided",
            "example": "2022-09-10T10:11:12Z",
            "nullable": true
          },
          "online": {
            "allOf": [
              {
                "$ref": "#/components/schemas/OnlineMandate"
              }
            ],
            "nullable": true
          }
        }
      },
      "CustomerDeleteResponse": {
        "type": "object",
        "required": [
          "customer_id",
          "customer_deleted",
          "address_deleted",
          "payment_methods_deleted"
        ],
        "properties": {
          "customer_id": {
            "type": "string",
            "description": "The identifier for the customer object",
            "example": "cus_y3oqhf46pyzuxjbcn2giaqnb44",
            "maxLength": 255
          },
          "customer_deleted": {
            "type": "boolean",
            "description": "Whether customer was deleted or not",
            "example": false
          },
          "address_deleted": {
            "type": "boolean",
            "description": "Whether address was deleted or not",
            "example": false
          },
          "payment_methods_deleted": {
            "type": "boolean",
            "description": "Whether payment methods deleted or not",
            "example": false
          }
        }
      },
      "CustomerDetails": {
        "type": "object",
        "required": [
          "id"
        ],
        "properties": {
          "id": {
            "type": "string",
            "description": "The identifier for the customer."
          },
          "name": {
            "type": "string",
            "description": "The customer's name",
            "example": "John Doe",
            "nullable": true,
            "maxLength": 255
          },
          "email": {
            "type": "string",
            "description": "The customer's email address",
            "example": "johntest@test.com",
            "nullable": true,
            "maxLength": 255
          },
          "phone": {
            "type": "string",
            "description": "The customer's phone number",
            "example": "3141592653",
            "nullable": true,
            "maxLength": 10
          },
          "phone_country_code": {
            "type": "string",
            "description": "The country code for the customer's phone number",
            "example": "+1",
            "nullable": true,
            "maxLength": 2
          }
        }
      },
      "CustomerPaymentMethod": {
        "type": "object",
        "required": [
          "payment_token",
          "customer_id",
          "payment_method",
          "recurring_enabled",
          "installment_payment_enabled"
        ],
        "properties": {
          "payment_token": {
            "type": "string",
            "description": "Token for payment method in temporary card locker which gets refreshed often",
            "example": "7ebf443f-a050-4067-84e5-e6f6d4800aef"
          },
          "customer_id": {
            "type": "string",
            "description": "The unique identifier of the customer.",
            "example": "cus_meowerunwiuwiwqw"
          },
          "payment_method": {
            "$ref": "#/components/schemas/PaymentMethodType"
          },
          "payment_method_type": {
            "allOf": [
              {
                "$ref": "#/components/schemas/PaymentMethodType"
              }
            ],
            "nullable": true
          },
          "payment_method_issuer": {
            "type": "string",
            "description": "The name of the bank/ provider issuing the payment method to the end user",
            "example": "Citibank",
            "nullable": true
          },
          "payment_method_issuer_code": {
            "allOf": [
              {
                "$ref": "#/components/schemas/PaymentMethodIssuerCode"
              }
            ],
            "nullable": true
          },
          "recurring_enabled": {
            "type": "boolean",
            "description": "Indicates whether the payment method is eligible for recurring payments",
            "example": true
          },
          "installment_payment_enabled": {
            "type": "boolean",
            "description": "Indicates whether the payment method is eligible for installment payments",
            "example": true
          },
          "payment_experience": {
            "type": "array",
            "items": {
              "$ref": "#/components/schemas/PaymentExperience"
            },
            "description": "Type of payment experience enabled with the connector",
            "example": [
              "redirect_to_url"
            ],
            "nullable": true
          },
          "card": {
            "allOf": [
              {
                "$ref": "#/components/schemas/CardDetailFromLocker"
              }
            ],
            "nullable": true
          },
          "metadata": {
            "type": "object",
            "description": "You can specify up to 50 keys, with key names up to 40 characters long and values up to 500 characters long. Metadata is useful for storing additional, structured information on an object.",
            "nullable": true
          },
          "created": {
            "type": "string",
            "format": "date-time",
            "description": "A timestamp (ISO 8601 code) that determines when the customer was created",
            "example": "2023-01-18T11:04:09.922Z",
            "nullable": true
          }
        }
      },
      "CustomerPaymentMethodsListResponse": {
        "type": "object",
        "required": [
          "customer_payment_methods"
        ],
        "properties": {
          "customer_payment_methods": {
            "type": "array",
            "items": {
              "$ref": "#/components/schemas/CustomerPaymentMethod"
            },
            "description": "List of payment methods for customer"
          }
        }
      },
      "CustomerRequest": {
        "type": "object",
        "description": "The customer details",
        "properties": {
          "customer_id": {
            "type": "string",
            "description": "The identifier for the customer object. If not provided the customer ID will be autogenerated.",
            "example": "cus_y3oqhf46pyzuxjbcn2giaqnb44",
            "maxLength": 255
          },
          "name": {
            "type": "string",
            "description": "The customer's name",
            "example": "Jon Test",
            "nullable": true,
            "maxLength": 255
          },
          "email": {
            "type": "string",
            "description": "The customer's email address",
            "example": "JonTest@test.com",
            "nullable": true,
            "maxLength": 255
          },
          "phone": {
            "type": "string",
            "description": "The customer's phone number",
            "example": "9999999999",
            "nullable": true,
            "maxLength": 255
          },
          "description": {
            "type": "string",
            "description": "An arbitrary string that you can attach to a customer object.",
            "example": "First Customer",
            "nullable": true,
            "maxLength": 255
          },
          "phone_country_code": {
            "type": "string",
            "description": "The country code for the customer phone number",
            "example": "+65",
            "nullable": true,
            "maxLength": 255
          },
          "address": {
            "type": "object",
            "description": "The address for the customer",
            "nullable": true
          },
          "metadata": {
            "type": "object",
            "description": "You can specify up to 50 keys, with key names up to 40 characters long and values up to 500\ncharacters long. Metadata is useful for storing additional, structured information on an\nobject.",
            "nullable": true
          }
        }
      },
      "CustomerResponse": {
        "type": "object",
        "required": [
          "customer_id",
          "created_at"
        ],
        "properties": {
          "customer_id": {
            "type": "string",
            "description": "The identifier for the customer object. If not provided the customer ID will be autogenerated.",
            "example": "cus_y3oqhf46pyzuxjbcn2giaqnb44",
            "maxLength": 255
          },
          "name": {
            "type": "string",
            "description": "The customer's name",
            "example": "Jon Test",
            "nullable": true,
            "maxLength": 255
          },
          "email": {
            "type": "string",
            "description": "The customer's email address",
            "example": "JonTest@test.com",
            "nullable": true,
            "maxLength": 255
          },
          "phone": {
            "type": "string",
            "description": "The customer's phone number",
            "example": "9999999999",
            "nullable": true,
            "maxLength": 255
          },
          "phone_country_code": {
            "type": "string",
            "description": "The country code for the customer phone number",
            "example": "+65",
            "nullable": true,
            "maxLength": 255
          },
          "description": {
            "type": "string",
            "description": "An arbitrary string that you can attach to a customer object.",
            "example": "First Customer",
            "nullable": true,
            "maxLength": 255
          },
          "address": {
            "type": "object",
            "description": "The address for the customer",
            "nullable": true
          },
          "created_at": {
            "type": "string",
            "format": "date-time",
            "description": "A timestamp (ISO 8601 code) that determines when the customer was created",
            "example": "2023-01-18T11:04:09.922Z"
          },
          "metadata": {
            "type": "object",
            "description": "You can specify up to 50 keys, with key names up to 40 characters long and values up to 500\ncharacters long. Metadata is useful for storing additional, structured information on an\nobject.",
            "nullable": true
          }
        }
      },
      "DisputeResponse": {
        "type": "object",
        "required": [
          "dispute_id",
          "payment_id",
          "attempt_id",
          "amount",
          "currency",
          "dispute_stage",
          "dispute_status",
          "connector",
          "connector_status",
          "connector_dispute_id",
          "created_at"
        ],
        "properties": {
          "dispute_id": {
            "type": "string",
            "description": "The identifier for dispute"
          },
          "payment_id": {
            "type": "string",
            "description": "The identifier for payment_intent"
          },
          "attempt_id": {
            "type": "string",
            "description": "The identifier for payment_attempt"
          },
          "amount": {
            "type": "string",
            "description": "The dispute amount"
          },
          "currency": {
            "type": "string",
            "description": "The three-letter ISO currency code"
          },
          "dispute_stage": {
            "$ref": "#/components/schemas/DisputeStage"
          },
          "dispute_status": {
            "$ref": "#/components/schemas/DisputeStatus"
          },
          "connector": {
            "type": "string",
            "description": "connector to which dispute is associated with"
          },
          "connector_status": {
            "type": "string",
            "description": "Status of the dispute sent by connector"
          },
          "connector_dispute_id": {
            "type": "string",
            "description": "Dispute id sent by connector"
          },
          "connector_reason": {
            "type": "string",
            "description": "Reason of dispute sent by connector",
            "nullable": true
          },
          "connector_reason_code": {
            "type": "string",
            "description": "Reason code of dispute sent by connector",
            "nullable": true
          },
          "challenge_required_by": {
            "type": "string",
            "format": "date-time",
            "description": "Evidence deadline of dispute sent by connector",
            "nullable": true
          },
          "connector_created_at": {
            "type": "string",
            "format": "date-time",
            "description": "Dispute created time sent by connector",
            "nullable": true
          },
          "connector_updated_at": {
            "type": "string",
            "format": "date-time",
            "description": "Dispute updated time sent by connector",
            "nullable": true
          },
          "created_at": {
            "type": "string",
            "format": "date-time",
            "description": "Time at which dispute is received"
          }
        }
      },
      "DisputeResponsePaymentsRetrieve": {
        "type": "object",
        "required": [
          "dispute_id",
          "dispute_stage",
          "dispute_status",
          "connector_status",
          "connector_dispute_id",
          "created_at"
        ],
        "properties": {
          "dispute_id": {
            "type": "string",
            "description": "The identifier for dispute"
          },
          "dispute_stage": {
            "$ref": "#/components/schemas/DisputeStage"
          },
          "dispute_status": {
            "$ref": "#/components/schemas/DisputeStatus"
          },
          "connector_status": {
            "type": "string",
            "description": "Status of the dispute sent by connector"
          },
          "connector_dispute_id": {
            "type": "string",
            "description": "Dispute id sent by connector"
          },
          "connector_reason": {
            "type": "string",
            "description": "Reason of dispute sent by connector",
            "nullable": true
          },
          "connector_reason_code": {
            "type": "string",
            "description": "Reason code of dispute sent by connector",
            "nullable": true
          },
          "challenge_required_by": {
            "type": "string",
            "format": "date-time",
            "description": "Evidence deadline of dispute sent by connector",
            "nullable": true
          },
          "connector_created_at": {
            "type": "string",
            "format": "date-time",
            "description": "Dispute created time sent by connector",
            "nullable": true
          },
          "connector_updated_at": {
            "type": "string",
            "format": "date-time",
            "description": "Dispute updated time sent by connector",
            "nullable": true
          },
          "created_at": {
            "type": "string",
            "format": "date-time",
            "description": "Time at which dispute is received"
          }
        }
      },
      "DisputeStage": {
        "type": "string",
        "enum": [
          "pre_dispute",
          "dispute",
          "pre_arbitration"
        ]
      },
      "DisputeStatus": {
        "type": "string",
        "enum": [
          "dispute_opened",
          "dispute_expired",
          "dispute_accepted",
          "dispute_cancelled",
          "dispute_challenged",
          "dispute_won",
          "dispute_lost"
        ]
      },
      "EphemeralKeyCreateResponse": {
        "type": "object",
        "required": [
          "customer_id",
          "created_at",
          "expires",
          "secret"
        ],
        "properties": {
          "customer_id": {
            "type": "string",
            "description": "customer_id to which this ephemeral key belongs to"
          },
          "created_at": {
            "type": "integer",
            "format": "int64",
            "description": "time at which this ephemeral key was created"
          },
          "expires": {
            "type": "integer",
            "format": "int64",
            "description": "time at which this ephemeral key would expire"
          },
          "secret": {
            "type": "string",
            "description": "ephemeral key"
          }
        }
      },
      "FrmAction": {
        "type": "string",
        "enum": [
          "cancel_txn",
          "auto_refund",
          "manual_review"
        ]
      },
      "FrmConfigs": {
        "type": "object",
        "description": "Details of FrmConfigs are mentioned here... it should be passed in payment connector create api call, and stored in merchant_connector_table",
        "required": [
          "frm_action",
          "frm_preferred_flow_type"
        ],
        "properties": {
          "frm_enabled_pms": {
            "type": "array",
            "items": {
              "type": "string"
            },
            "nullable": true
          },
          "frm_enabled_pm_types": {
            "type": "array",
            "items": {
              "type": "string"
            },
            "nullable": true
          },
          "frm_enabled_gateways": {
            "type": "array",
            "items": {
              "type": "string"
            },
            "nullable": true
          },
          "frm_action": {
            "$ref": "#/components/schemas/FrmAction"
          },
          "frm_preferred_flow_type": {
            "$ref": "#/components/schemas/FrmPreferredFlowTypes"
          }
        }
      },
      "FrmPreferredFlowTypes": {
        "type": "string",
        "enum": [
          "pre",
          "post"
        ]
      },
      "FutureUsage": {
        "type": "string",
        "enum": [
          "off_session",
          "on_session"
        ]
      },
      "GooglePayPaymentMethodInfo": {
        "type": "object",
        "required": [
          "card_network",
          "card_details"
        ],
        "properties": {
          "card_network": {
            "type": "string",
            "description": "The name of the card network"
          },
          "card_details": {
            "type": "string",
            "description": "The details of the card"
          }
        }
      },
      "GooglePayRedirectData": {
        "type": "object"
      },
      "GooglePaySessionResponse": {
        "type": "object",
        "required": [
          "merchant_info",
          "allowed_payment_methods",
          "transaction_info",
          "delayed_session_token",
          "connector",
          "sdk_next_action"
        ],
        "properties": {
          "merchant_info": {
            "$ref": "#/components/schemas/GpayMerchantInfo"
          },
          "allowed_payment_methods": {
            "type": "array",
            "items": {
              "$ref": "#/components/schemas/GpayAllowedPaymentMethods"
            },
            "description": "List of the allowed payment meythods"
          },
          "transaction_info": {
            "$ref": "#/components/schemas/GpayTransactionInfo"
          },
          "delayed_session_token": {
            "type": "boolean",
            "description": "Identifier for the delayed session response"
          },
          "connector": {
            "type": "string",
            "description": "The name of the connector"
          },
          "sdk_next_action": {
            "$ref": "#/components/schemas/SdkNextAction"
          },
          "secrets": {
            "allOf": [
              {
                "$ref": "#/components/schemas/SecretInfoToInitiateSdk"
              }
            ],
            "nullable": true
          }
        }
      },
      "GooglePayThirdPartySdk": {
        "type": "object",
        "required": [
          "delayed_session_token",
          "connector",
          "sdk_next_action"
        ],
        "properties": {
          "delayed_session_token": {
            "type": "boolean",
            "description": "Identifier for the delayed session response"
          },
          "connector": {
            "type": "string",
            "description": "The name of the connector"
          },
          "sdk_next_action": {
            "$ref": "#/components/schemas/SdkNextAction"
          }
        }
      },
      "GooglePayThirdPartySdkData": {
        "type": "object"
      },
      "GooglePayWalletData": {
        "type": "object",
        "required": [
          "type",
          "description",
          "info",
          "tokenization_data"
        ],
        "properties": {
          "type": {
            "type": "string",
            "description": "The type of payment method"
          },
          "description": {
            "type": "string",
            "description": "User-facing message to describe the payment method that funds this transaction."
          },
          "info": {
            "$ref": "#/components/schemas/GooglePayPaymentMethodInfo"
          },
          "tokenization_data": {
            "$ref": "#/components/schemas/GpayTokenizationData"
          }
        }
      },
      "GpayAllowedMethodsParameters": {
        "type": "object",
        "required": [
          "allowed_auth_methods",
          "allowed_card_networks"
        ],
        "properties": {
          "allowed_auth_methods": {
            "type": "array",
            "items": {
              "type": "string"
            },
            "description": "The list of allowed auth methods (ex: 3DS, No3DS, PAN_ONLY etc)"
          },
          "allowed_card_networks": {
            "type": "array",
            "items": {
              "type": "string"
            },
            "description": "The list of allowed card networks (ex: AMEX,JCB etc)"
          }
        }
      },
      "GpayAllowedPaymentMethods": {
        "type": "object",
        "required": [
          "type",
          "parameters",
          "tokenization_specification"
        ],
        "properties": {
          "type": {
            "type": "string",
            "description": "The type of payment method"
          },
          "parameters": {
            "$ref": "#/components/schemas/GpayAllowedMethodsParameters"
          },
          "tokenization_specification": {
            "$ref": "#/components/schemas/GpayTokenizationSpecification"
          }
        }
      },
      "GpayMerchantInfo": {
        "type": "object",
        "required": [
          "merchant_name"
        ],
        "properties": {
          "merchant_name": {
            "type": "string",
            "description": "The name of the merchant"
          }
        }
      },
      "GpaySessionTokenResponse": {
        "oneOf": [
          {
            "$ref": "#/components/schemas/GooglePayThirdPartySdk"
          },
          {
            "$ref": "#/components/schemas/GooglePaySessionResponse"
          }
        ]
      },
      "GpayTokenParameters": {
        "type": "object",
        "required": [
          "gateway"
        ],
        "properties": {
          "gateway": {
            "type": "string",
            "description": "The name of the connector"
          },
          "gateway_merchant_id": {
            "type": "string",
            "description": "The merchant ID registered in the connector associated",
            "nullable": true
          },
          "stripe:version": {
            "type": "string",
            "nullable": true
          },
          "stripe:publishableKey": {
            "type": "string",
            "nullable": true
          }
        }
      },
      "GpayTokenizationData": {
        "type": "object",
        "required": [
          "type",
          "token"
        ],
        "properties": {
          "type": {
            "type": "string",
            "description": "The type of the token"
          },
          "token": {
            "type": "string",
            "description": "Token generated for the wallet"
          }
        }
      },
      "GpayTokenizationSpecification": {
        "type": "object",
        "required": [
          "type",
          "parameters"
        ],
        "properties": {
          "type": {
            "type": "string",
            "description": "The token specification type(ex: PAYMENT_GATEWAY)"
          },
          "parameters": {
            "$ref": "#/components/schemas/GpayTokenParameters"
          }
        }
      },
      "GpayTransactionInfo": {
        "type": "object",
        "required": [
          "country_code",
          "currency_code",
          "total_price_status",
          "total_price"
        ],
        "properties": {
          "country_code": {
            "$ref": "#/components/schemas/CountryAlpha2"
          },
          "currency_code": {
            "$ref": "#/components/schemas/Currency"
          },
          "total_price_status": {
            "type": "string",
            "description": "The total price status (ex: 'FINAL')"
          },
          "total_price": {
            "type": "string",
            "description": "The total price"
          }
        }
      },
      "IntentStatus": {
        "type": "string",
        "enum": [
          "succeeded",
          "failed",
          "cancelled",
          "processing",
          "requires_customer_action",
          "requires_merchant_action",
          "requires_payment_method",
          "requires_confirmation",
          "requires_capture"
        ]
      },
      "KlarnaSessionTokenResponse": {
        "type": "object",
        "required": [
          "session_token",
          "session_id"
        ],
        "properties": {
          "session_token": {
            "type": "string",
            "description": "The session token for Klarna"
          },
          "session_id": {
            "type": "string",
            "description": "The identifier for the session"
          }
        }
      },
      "MandateAmountData": {
        "type": "object",
        "required": [
          "amount",
          "currency"
        ],
        "properties": {
          "amount": {
            "type": "integer",
            "format": "int64",
            "description": "The maximum amount to be debited for the mandate transaction",
            "example": 6540
          },
          "currency": {
            "$ref": "#/components/schemas/Currency"
          },
          "start_date": {
            "type": "string",
            "format": "date-time",
            "description": "Specifying start date of the mandate",
            "example": "2022-09-10T00:00:00Z",
            "nullable": true
          },
          "end_date": {
            "type": "string",
            "format": "date-time",
            "description": "Specifying end date of the mandate",
            "example": "2023-09-10T23:59:59Z",
            "nullable": true
          },
          "metadata": {
            "type": "object",
            "description": "Additional details required by mandate",
            "nullable": true
          }
        }
      },
      "MandateCardDetails": {
        "type": "object",
        "properties": {
          "last4_digits": {
            "type": "string",
            "description": "The last 4 digits of card",
            "nullable": true
          },
          "card_exp_month": {
            "type": "string",
            "description": "The expiry month of card",
            "nullable": true
          },
          "card_exp_year": {
            "type": "string",
            "description": "The expiry year of card",
            "nullable": true
          },
          "card_holder_name": {
            "type": "string",
            "description": "The card holder name",
            "nullable": true
          },
          "card_token": {
            "type": "string",
            "description": "The token from card locker",
            "nullable": true
          },
          "scheme": {
            "type": "string",
            "description": "The card scheme network for the particular card",
            "nullable": true
          },
          "issuer_country": {
            "type": "string",
            "description": "The country code in in which the card was issued",
            "nullable": true
          },
          "card_fingerprint": {
            "type": "string",
            "description": "A unique identifier alias to identify a particular card",
            "nullable": true
          }
        }
      },
      "MandateData": {
        "type": "object",
        "properties": {
          "customer_acceptance": {
            "allOf": [
              {
                "$ref": "#/components/schemas/CustomerAcceptance"
              }
            ],
            "nullable": true
          },
          "mandate_type": {
            "allOf": [
              {
                "$ref": "#/components/schemas/MandateType"
              }
            ],
            "nullable": true
          }
        }
      },
      "MandateResponse": {
        "type": "object",
        "required": [
          "mandate_id",
          "status",
          "payment_method_id",
          "payment_method"
        ],
        "properties": {
          "mandate_id": {
            "type": "string",
            "description": "The identifier for mandate"
          },
          "status": {
            "$ref": "#/components/schemas/MandateStatus"
          },
          "payment_method_id": {
            "type": "string",
            "description": "The identifier for payment method"
          },
          "payment_method": {
            "type": "string",
            "description": "The payment method"
          },
          "card": {
            "allOf": [
              {
                "$ref": "#/components/schemas/MandateCardDetails"
              }
            ],
            "nullable": true
          },
          "customer_acceptance": {
            "allOf": [
              {
                "$ref": "#/components/schemas/CustomerAcceptance"
              }
            ],
            "nullable": true
          }
        }
      },
      "MandateRevokedResponse": {
        "type": "object",
        "required": [
          "mandate_id",
          "status"
        ],
        "properties": {
          "mandate_id": {
            "type": "string",
            "description": "The identifier for mandate"
          },
          "status": {
            "$ref": "#/components/schemas/MandateStatus"
          }
        }
      },
      "MandateStatus": {
        "type": "string",
        "description": "The status of the mandate, which indicates whether it can be used to initiate a payment",
        "enum": [
          "active",
          "inactive",
          "pending",
          "revoked"
        ]
      },
      "MandateType": {
        "oneOf": [
          {
            "type": "object",
            "required": [
              "single_use"
            ],
            "properties": {
              "single_use": {
                "$ref": "#/components/schemas/MandateAmountData"
              }
            }
          },
          {
            "type": "object",
            "required": [
              "multi_use"
            ],
            "properties": {
              "multi_use": {
                "allOf": [
                  {
                    "$ref": "#/components/schemas/MandateAmountData"
                  }
                ],
                "nullable": true
              }
            }
          }
        ]
      },
      "MbWayRedirection": {
        "type": "object",
        "required": [
          "telephone_number"
        ],
        "properties": {
          "telephone_number": {
            "type": "string",
            "description": "Telephone number of the shopper. Should be Portuguese phone number."
          }
        }
      },
      "MerchantAccountCreate": {
        "type": "object",
        "required": [
          "merchant_id"
        ],
        "properties": {
          "merchant_id": {
            "type": "string",
            "description": "The identifier for the Merchant Account",
            "example": "y3oqhf46pyzuxjbcn2giaqnb44",
            "maxLength": 255
          },
          "merchant_name": {
            "type": "string",
            "description": "Name of the Merchant Account",
            "example": "NewAge Retailer",
            "nullable": true
          },
          "merchant_details": {
            "allOf": [
              {
                "$ref": "#/components/schemas/MerchantDetails"
              }
            ],
            "nullable": true
          },
          "return_url": {
            "type": "string",
            "description": "The URL to redirect after the completion of the operation",
            "example": "https://www.example.com/success",
            "nullable": true,
            "maxLength": 255
          },
          "webhook_details": {
            "allOf": [
              {
                "$ref": "#/components/schemas/WebhookDetails"
              }
            ],
            "nullable": true
          },
          "routing_algorithm": {
            "type": "object",
            "description": "The routing algorithm to be used for routing payments to desired connectors",
            "nullable": true
          },
          "sub_merchants_enabled": {
            "type": "boolean",
            "description": "A boolean value to indicate if the merchant is a sub-merchant under a master or a parent merchant. By default, its value is false.",
            "default": false,
            "example": false,
            "nullable": true
          },
          "parent_merchant_id": {
            "type": "string",
            "description": "Refers to the Parent Merchant ID if the merchant being created is a sub-merchant",
            "example": "xkkdf909012sdjki2dkh5sdf",
            "nullable": true,
            "maxLength": 255
          },
          "enable_payment_response_hash": {
            "type": "boolean",
            "description": "A boolean value to indicate if payment response hash needs to be enabled",
            "default": false,
            "example": true,
            "nullable": true
          },
          "payment_response_hash_key": {
            "type": "string",
            "description": "Refers to the hash key used for payment response",
            "nullable": true
          },
          "redirect_to_merchant_with_http_post": {
            "type": "boolean",
            "description": "A boolean value to indicate if redirect to merchant with http post needs to be enabled",
            "default": false,
            "example": true,
            "nullable": true
          },
          "metadata": {
            "type": "object",
            "description": "You can specify up to 50 keys, with key names up to 40 characters long and values up to 500 characters long. Metadata is useful for storing additional, structured information on an object.",
            "nullable": true
          },
          "publishable_key": {
            "type": "string",
            "description": "API key that will be used for server side API access",
            "example": "AH3423bkjbkjdsfbkj",
            "nullable": true
          },
          "locker_id": {
            "type": "string",
            "description": "An identifier for the vault used to store payment method information.",
            "example": "locker_abc123",
            "nullable": true
          },
          "primary_business_details": {
            "allOf": [
              {
                "$ref": "#/components/schemas/PrimaryBusinessDetails"
              }
            ],
            "nullable": true
          },
          "frm_routing_algorithm": {
            "type": "object",
            "description": "The frm routing algorithm to be used for routing payments to desired FRM's",
            "nullable": true
          },
          "intent_fulfillment_time": {
            "type": "integer",
            "format": "int32",
            "description": "Will be used to expire client secret after certain amount of time to be supplied in seconds\n(900) for 15 mins",
            "example": 900,
            "nullable": true,
            "minimum": 0.0
          }
        }
      },
      "MerchantAccountDeleteResponse": {
        "type": "object",
        "required": [
          "merchant_id",
          "deleted"
        ],
        "properties": {
          "merchant_id": {
            "type": "string",
            "description": "The identifier for the Merchant Account",
            "example": "y3oqhf46pyzuxjbcn2giaqnb44",
            "maxLength": 255
          },
          "deleted": {
            "type": "boolean",
            "description": "If the connector is deleted or not",
            "example": false
          }
        }
      },
      "MerchantAccountResponse": {
        "type": "object",
        "required": [
          "merchant_id",
          "enable_payment_response_hash",
          "redirect_to_merchant_with_http_post",
          "primary_business_details"
        ],
        "properties": {
          "merchant_id": {
            "type": "string",
            "description": "The identifier for the Merchant Account",
            "example": "y3oqhf46pyzuxjbcn2giaqnb44",
            "maxLength": 255
          },
          "merchant_name": {
            "type": "string",
            "description": "Name of the Merchant Account",
            "example": "NewAge Retailer",
            "nullable": true
          },
          "return_url": {
            "type": "string",
            "description": "The URL to redirect after the completion of the operation",
            "example": "https://www.example.com/success",
            "nullable": true,
            "maxLength": 255
          },
          "enable_payment_response_hash": {
            "type": "boolean",
            "description": "A boolean value to indicate if payment response hash needs to be enabled",
            "default": false,
            "example": true
          },
          "payment_response_hash_key": {
            "type": "string",
            "description": "Refers to the Parent Merchant ID if the merchant being created is a sub-merchant",
            "example": "xkkdf909012sdjki2dkh5sdf",
            "nullable": true,
            "maxLength": 255
          },
          "redirect_to_merchant_with_http_post": {
            "type": "boolean",
            "description": "A boolean value to indicate if redirect to merchant with http post needs to be enabled",
            "default": false,
            "example": true
          },
          "merchant_details": {
            "allOf": [
              {
                "$ref": "#/components/schemas/MerchantDetails"
              }
            ],
            "nullable": true
          },
          "webhook_details": {
            "allOf": [
              {
                "$ref": "#/components/schemas/WebhookDetails"
              }
            ],
            "nullable": true
          },
          "routing_algorithm": {
            "allOf": [
              {
                "$ref": "#/components/schemas/RoutingAlgorithm"
              }
            ],
            "nullable": true
          },
          "sub_merchants_enabled": {
            "type": "boolean",
            "description": "A boolean value to indicate if the merchant is a sub-merchant under a master or a parent merchant. By default, its value is false.",
            "default": false,
            "example": false,
            "nullable": true
          },
          "parent_merchant_id": {
            "type": "string",
            "description": "Refers to the Parent Merchant ID if the merchant being created is a sub-merchant",
            "example": "xkkdf909012sdjki2dkh5sdf",
            "nullable": true,
            "maxLength": 255
          },
          "publishable_key": {
            "type": "string",
            "description": "API key that will be used for server side API access",
            "example": "AH3423bkjbkjdsfbkj",
            "nullable": true
          },
          "metadata": {
            "type": "object",
            "description": "You can specify up to 50 keys, with key names up to 40 characters long and values up to 500 characters long. Metadata is useful for storing additional, structured information on an object.",
            "nullable": true
          },
          "locker_id": {
            "type": "string",
            "description": "An identifier for the vault used to store payment method information.",
            "example": "locker_abc123",
            "nullable": true
          },
          "primary_business_details": {
            "type": "array",
            "items": {
              "$ref": "#/components/schemas/PrimaryBusinessDetails"
            },
            "description": "Default business details for connector routing"
          },
          "frm_routing_algorithm": {
            "allOf": [
              {
                "$ref": "#/components/schemas/RoutingAlgorithm"
              }
            ],
            "nullable": true
          },
          "intent_fulfillment_time": {
            "type": "integer",
            "format": "int64",
            "description": "Will be used to expire client secret after certain amount of time to be supplied in seconds\n(900) for 15 mins",
            "nullable": true
          }
        }
      },
      "MerchantAccountUpdate": {
        "type": "object",
        "required": [
          "merchant_id"
        ],
        "properties": {
          "merchant_id": {
            "type": "string",
            "description": "The identifier for the Merchant Account",
            "example": "y3oqhf46pyzuxjbcn2giaqnb44",
            "maxLength": 255
          },
          "merchant_name": {
            "type": "string",
            "description": "Name of the Merchant Account",
            "example": "NewAge Retailer",
            "nullable": true
          },
          "merchant_details": {
            "allOf": [
              {
                "$ref": "#/components/schemas/MerchantDetails"
              }
            ],
            "nullable": true
          },
          "return_url": {
            "type": "string",
            "description": "The URL to redirect after the completion of the operation",
            "example": "https://www.example.com/success",
            "nullable": true,
            "maxLength": 255
          },
          "webhook_details": {
            "allOf": [
              {
                "$ref": "#/components/schemas/WebhookDetails"
              }
            ],
            "nullable": true
          },
          "routing_algorithm": {
            "type": "object",
            "description": "The routing algorithm to be used for routing payments to desired connectors",
            "nullable": true
          },
          "sub_merchants_enabled": {
            "type": "boolean",
            "description": "A boolean value to indicate if the merchant is a sub-merchant under a master or a parent merchant. By default, its value is false.",
            "default": false,
            "example": false,
            "nullable": true
          },
          "parent_merchant_id": {
            "type": "string",
            "description": "Refers to the Parent Merchant ID if the merchant being created is a sub-merchant",
            "example": "xkkdf909012sdjki2dkh5sdf",
            "nullable": true,
            "maxLength": 255
          },
          "enable_payment_response_hash": {
            "type": "boolean",
            "description": "A boolean value to indicate if payment response hash needs to be enabled",
            "default": false,
            "example": true,
            "nullable": true
          },
          "payment_response_hash_key": {
            "type": "string",
            "description": "Refers to the hash key used for payment response",
            "nullable": true
          },
          "redirect_to_merchant_with_http_post": {
            "type": "boolean",
            "description": "A boolean value to indicate if redirect to merchant with http post needs to be enabled",
            "default": false,
            "example": true,
            "nullable": true
          },
          "metadata": {
            "type": "object",
            "description": "You can specify up to 50 keys, with key names up to 40 characters long and values up to 500 characters long. Metadata is useful for storing additional, structured information on an object.",
            "nullable": true
          },
          "publishable_key": {
            "type": "string",
            "description": "API key that will be used for server side API access",
            "example": "AH3423bkjbkjdsfbkj",
            "nullable": true
          },
          "locker_id": {
            "type": "string",
            "description": "An identifier for the vault used to store payment method information.",
            "example": "locker_abc123",
            "nullable": true
          },
          "primary_business_details": {
            "type": "array",
            "items": {
              "$ref": "#/components/schemas/PrimaryBusinessDetails"
            },
            "description": "Default business details for connector routing",
            "nullable": true
          },
          "frm_routing_algorithm": {
            "type": "object",
            "description": "The frm routing algorithm to be used for routing payments to desired FRM's",
            "nullable": true
          },
          "intent_fulfillment_time": {
            "type": "integer",
            "format": "int32",
            "description": "Will be used to expire client secret after certain amount of time to be supplied in seconds\n(900) for 15 mins",
            "nullable": true,
            "minimum": 0.0
          }
        }
      },
      "MerchantConnectorCreate": {
        "type": "object",
        "description": "Create a new Merchant Connector for the merchant account. The connector could be a payment processor / facilitator / acquirer or specialized services like Fraud / Accounting etc.\"",
        "required": [
          "connector_type",
          "connector_name",
          "connector_label"
        ],
        "properties": {
          "connector_type": {
            "$ref": "#/components/schemas/ConnectorType"
          },
          "connector_name": {
            "type": "string",
            "description": "Name of the Connector",
            "example": "stripe"
          },
          "connector_label": {
            "type": "string",
            "example": "stripe_US_travel"
          },
          "merchant_connector_id": {
            "type": "string",
            "description": "Unique ID of the connector",
            "example": "mca_5apGeP94tMts6rg3U3kR",
            "nullable": true
          },
          "connector_account_details": {
            "type": "object",
            "description": "Account details of the Connector. You can specify up to 50 keys, with key names up to 40 characters long and values up to 500 characters long. Useful for storing additional, structured information on an object.",
            "nullable": true
          },
          "test_mode": {
            "type": "boolean",
            "description": "A boolean value to indicate if the connector is in Test mode. By default, its value is false.",
            "default": false,
            "example": false,
            "nullable": true
          },
          "disabled": {
            "type": "boolean",
            "description": "A boolean value to indicate if the connector is disabled. By default, its value is false.",
            "default": false,
            "example": false,
            "nullable": true
          },
          "payment_methods_enabled": {
            "type": "array",
            "items": {
              "$ref": "#/components/schemas/PaymentMethodsEnabled"
            },
            "description": "Refers to the Parent Merchant ID if the merchant being created is a sub-merchant",
            "example": [
              {
                "payment_method": "wallet",
                "payment_method_types": [
                  "upi_collect",
                  "upi_intent"
                ],
                "payment_method_issuers": [
                  "labore magna ipsum",
                  "aute"
                ],
                "payment_schemes": [
                  "Discover",
                  "Discover"
                ],
                "accepted_currencies": {
                  "type": "enable_only",
                  "list": [
                    "USD",
                    "EUR"
                  ]
                },
                "accepted_countries": {
                  "type": "disable_only",
                  "list": [
                    "FR",
                    "DE",
                    "IN"
                  ]
                },
                "minimum_amount": 1,
                "maximum_amount": 68607706,
                "recurring_enabled": true,
                "installment_payment_enabled": true
              }
            ],
            "nullable": true
          },
          "metadata": {
            "type": "object",
            "description": "You can specify up to 50 keys, with key names up to 40 characters long and values up to 500 characters long. Metadata is useful for storing additional, structured information on an object.",
            "nullable": true
          },
          "frm_configs": {
            "allOf": [
              {
                "$ref": "#/components/schemas/FrmConfigs"
              }
            ],
            "nullable": true
          },
          "business_country": {
            "allOf": [
              {
                "$ref": "#/components/schemas/CountryAlpha2"
              }
            ],
            "nullable": true
          },
          "business_label": {
            "type": "string",
            "nullable": true
          },
          "business_sub_label": {
            "type": "string",
            "description": "Business Sub label of the merchant",
            "example": "chase",
            "nullable": true
          }
        }
      },
      "MerchantConnectorDeleteResponse": {
        "type": "object",
        "required": [
          "merchant_id",
          "merchant_connector_id",
          "deleted"
        ],
        "properties": {
          "merchant_id": {
            "type": "string",
            "description": "The identifier for the Merchant Account",
            "example": "y3oqhf46pyzuxjbcn2giaqnb44",
            "maxLength": 255
          },
          "merchant_connector_id": {
            "type": "string",
            "description": "Unique ID of the connector",
            "example": "mca_5apGeP94tMts6rg3U3kR"
          },
          "deleted": {
            "type": "boolean",
            "description": "If the connector is deleted or not",
            "example": false
          }
        }
      },
      "MerchantConnectorDetails": {
        "type": "object",
        "properties": {
          "connector_account_details": {
            "type": "object",
            "description": "Account details of the Connector. You can specify up to 50 keys, with key names up to 40 characters long and values up to 500 characters long. Useful for storing additional, structured information on an object.",
            "nullable": true
          },
          "metadata": {
            "type": "object",
            "description": "You can specify up to 50 keys, with key names up to 40 characters long and values up to 500 characters long. Metadata is useful for storing additional, structured information on an object.",
            "nullable": true
          }
        }
      },
      "MerchantConnectorDetailsWrap": {
        "type": "object",
        "required": [
          "creds_identifier"
        ],
        "properties": {
          "creds_identifier": {
            "type": "string",
            "description": "Creds Identifier is to uniquely identify the credentials. Do not send any sensitive info in this field. And do not send the string \"null\"."
          },
          "encoded_data": {
            "allOf": [
              {
                "$ref": "#/components/schemas/MerchantConnectorDetails"
              }
            ],
            "nullable": true
          }
        }
      },
      "MerchantConnectorId": {
        "type": "object",
        "required": [
          "merchant_id",
          "merchant_connector_id"
        ],
        "properties": {
          "merchant_id": {
            "type": "string"
          },
          "merchant_connector_id": {
            "type": "string"
          }
        }
      },
      "MerchantConnectorResponse": {
        "type": "object",
        "description": "Response of creating a new Merchant Connector for the merchant account.\"",
        "required": [
          "connector_type",
          "connector_name",
          "connector_label",
          "merchant_connector_id",
          "business_country",
          "business_label"
        ],
        "properties": {
          "connector_type": {
            "$ref": "#/components/schemas/ConnectorType"
          },
          "connector_name": {
            "type": "string",
            "description": "Name of the Connector",
            "example": "stripe"
          },
          "connector_label": {
            "type": "string",
            "example": "stripe_US_travel"
          },
          "merchant_connector_id": {
            "type": "string",
            "description": "Unique ID of the connector",
            "example": "mca_5apGeP94tMts6rg3U3kR"
          },
          "connector_account_details": {
            "type": "object",
            "description": "Account details of the Connector. You can specify up to 50 keys, with key names up to 40 characters long and values up to 500 characters long. Useful for storing additional, structured information on an object.",
            "nullable": true
          },
          "test_mode": {
            "type": "boolean",
            "description": "A boolean value to indicate if the connector is in Test mode. By default, its value is false.",
            "default": false,
            "example": false,
            "nullable": true
          },
          "disabled": {
            "type": "boolean",
            "description": "A boolean value to indicate if the connector is disabled. By default, its value is false.",
            "default": false,
            "example": false,
            "nullable": true
          },
          "payment_methods_enabled": {
            "type": "array",
            "items": {
              "$ref": "#/components/schemas/PaymentMethodsEnabled"
            },
            "description": "Refers to the Parent Merchant ID if the merchant being created is a sub-merchant",
            "example": [
              {
                "payment_method": "wallet",
                "payment_method_types": [
                  "upi_collect",
                  "upi_intent"
                ],
                "payment_method_issuers": [
                  "labore magna ipsum",
                  "aute"
                ],
                "payment_schemes": [
                  "Discover",
                  "Discover"
                ],
                "accepted_currencies": {
                  "type": "enable_only",
                  "list": [
                    "USD",
                    "EUR"
                  ]
                },
                "accepted_countries": {
                  "type": "disable_only",
                  "list": [
                    "FR",
                    "DE",
                    "IN"
                  ]
                },
                "minimum_amount": 1,
                "maximum_amount": 68607706,
                "recurring_enabled": true,
                "installment_payment_enabled": true
              }
            ],
            "nullable": true
          },
          "metadata": {
            "type": "object",
            "description": "You can specify up to 50 keys, with key names up to 40 characters long and values up to 500 characters long. Metadata is useful for storing additional, structured information on an object.",
            "nullable": true
          },
          "business_country": {
            "$ref": "#/components/schemas/CountryAlpha2"
          },
          "business_label": {
            "type": "string",
            "description": "Business Type of the merchant",
            "example": "travel"
          },
          "business_sub_label": {
            "type": "string",
            "description": "Business Sub label of the merchant",
            "example": "chase",
            "nullable": true
          },
          "frm_configs": {
            "allOf": [
              {
                "$ref": "#/components/schemas/FrmConfigs"
              }
            ],
            "nullable": true
          }
        }
      },
      "MerchantConnectorUpdate": {
        "type": "object",
        "description": "Create a new Merchant Connector for the merchant account. The connector could be a payment processor / facilitator / acquirer or specialized services like Fraud / Accounting etc.\"",
        "required": [
          "connector_type"
        ],
        "properties": {
          "connector_type": {
            "$ref": "#/components/schemas/ConnectorType"
          },
          "connector_account_details": {
            "type": "object",
            "description": "Account details of the Connector. You can specify up to 50 keys, with key names up to 40 characters long and values up to 500 characters long. Useful for storing additional, structured information on an object.",
            "nullable": true
          },
          "test_mode": {
            "type": "boolean",
            "description": "A boolean value to indicate if the connector is in Test mode. By default, its value is false.",
            "default": false,
            "example": false,
            "nullable": true
          },
          "disabled": {
            "type": "boolean",
            "description": "A boolean value to indicate if the connector is disabled. By default, its value is false.",
            "default": false,
            "example": false,
            "nullable": true
          },
          "payment_methods_enabled": {
            "type": "array",
            "items": {
              "$ref": "#/components/schemas/PaymentMethodsEnabled"
            },
            "description": "Refers to the Parent Merchant ID if the merchant being created is a sub-merchant",
            "example": [
              {
                "payment_method": "wallet",
                "payment_method_types": [
                  "upi_collect",
                  "upi_intent"
                ],
                "payment_method_issuers": [
                  "labore magna ipsum",
                  "aute"
                ],
                "payment_schemes": [
                  "Discover",
                  "Discover"
                ],
                "accepted_currencies": {
                  "type": "enable_only",
                  "list": [
                    "USD",
                    "EUR"
                  ]
                },
                "accepted_countries": {
                  "type": "disable_only",
                  "list": [
                    "FR",
                    "DE",
                    "IN"
                  ]
                },
                "minimum_amount": 1,
                "maximum_amount": 68607706,
                "recurring_enabled": true,
                "installment_payment_enabled": true
              }
            ],
            "nullable": true
          },
          "metadata": {
            "type": "object",
            "description": "You can specify up to 50 keys, with key names up to 40 characters long and values up to 500 characters long. Metadata is useful for storing additional, structured information on an object.",
            "nullable": true
          },
          "frm_configs": {
            "allOf": [
              {
                "$ref": "#/components/schemas/FrmConfigs"
              }
            ],
            "nullable": true
          }
        }
      },
      "MerchantDetails": {
        "type": "object",
        "properties": {
          "primary_contact_person": {
            "type": "string",
            "description": "The merchant's primary contact name",
            "example": "John Doe",
            "nullable": true,
            "maxLength": 255
          },
          "primary_phone": {
            "type": "string",
            "description": "The merchant's primary phone number",
            "example": "999999999",
            "nullable": true,
            "maxLength": 255
          },
          "primary_email": {
            "type": "string",
            "description": "The merchant's primary email address",
            "example": "johndoe@test.com",
            "nullable": true,
            "maxLength": 255
          },
          "secondary_contact_person": {
            "type": "string",
            "description": "The merchant's secondary contact name",
            "example": "John Doe2",
            "nullable": true,
            "maxLength": 255
          },
          "secondary_phone": {
            "type": "string",
            "description": "The merchant's secondary phone number",
            "example": "999999988",
            "nullable": true,
            "maxLength": 255
          },
          "secondary_email": {
            "type": "string",
            "description": "The merchant's secondary email address",
            "example": "johndoe2@test.com",
            "nullable": true,
            "maxLength": 255
          },
          "website": {
            "type": "string",
            "description": "The business website of the merchant",
            "example": "www.example.com",
            "nullable": true,
            "maxLength": 255
          },
          "about_business": {
            "type": "string",
            "description": "A brief description about merchant's business",
            "example": "Online Retail with a wide selection of organic products for North America",
            "nullable": true,
            "maxLength": 255
          },
          "address": {
            "allOf": [
              {
                "$ref": "#/components/schemas/AddressDetails"
              }
            ],
            "nullable": true
          }
        }
      },
      "Metadata": {
        "type": "object",
        "properties": {
          "order_details": {
            "allOf": [
              {
                "$ref": "#/components/schemas/OrderDetails"
              }
            ],
            "nullable": true
          },
          "order_category": {
            "type": "string",
            "description": "Information about the order category that merchant wants to specify at connector level. (e.g. In Noon Payments it can take values like \"pay\", \"food\", or any other custom string set by the merchant in Noon's Dashboard)",
            "nullable": true
          },
          "redirect_response": {
            "allOf": [
              {
                "$ref": "#/components/schemas/RedirectResponse"
              }
            ],
            "nullable": true
          },
          "allowed_payment_method_types": {
            "type": "array",
            "items": {
              "$ref": "#/components/schemas/PaymentMethodType"
            },
            "description": "Allowed payment method types for a payment intent",
            "nullable": true
          }
        }
      },
      "MobilePayRedirection": {
        "type": "object"
      },
      "NextActionCall": {
        "type": "string",
        "enum": [
          "confirm",
          "sync"
        ]
      },
      "NextActionData": {
        "oneOf": [
          {
            "type": "object",
            "description": "Contains the url for redirection flow",
            "required": [
              "redirect_to_url",
              "type"
            ],
            "properties": {
              "redirect_to_url": {
                "type": "string"
              },
              "type": {
                "type": "string",
                "enum": [
                  "redirect_to_url"
                ]
              }
            }
          },
          {
            "type": "object",
            "description": "Informs the next steps for bank transfer and also contains the charges details (ex: amount received, amount charged etc)",
            "required": [
              "bank_transfer_steps_and_charges_details",
              "type"
            ],
            "properties": {
              "bank_transfer_steps_and_charges_details": {
                "$ref": "#/components/schemas/BankTransferNextStepsData"
              },
              "type": {
                "type": "string",
                "enum": [
                  "display_bank_transfer_information"
                ]
              }
            }
          },
          {
            "type": "object",
            "description": "contains third party sdk session token response",
            "required": [
              "type"
            ],
            "properties": {
              "session_token": {
                "allOf": [
                  {
                    "$ref": "#/components/schemas/SessionToken"
                  }
                ],
                "nullable": true
              },
              "type": {
                "type": "string",
                "enum": [
                  "third_party_sdk_session_token"
                ]
              }
            }
          }
        ],
        "discriminator": {
          "propertyName": "type"
        }
      },
      "NextActionType": {
        "type": "string",
        "enum": [
          "redirect_to_url",
          "display_qr_code",
          "invoke_sdk_client",
          "trigger_api",
          "display_bank_transfer_information"
        ]
      },
      "NoThirdPartySdkSessionResponse": {
        "type": "object",
        "required": [
          "epoch_timestamp",
          "expires_at",
          "merchant_session_identifier",
          "nonce",
          "merchant_identifier",
          "domain_name",
          "display_name",
          "signature",
          "operational_analytics_identifier",
          "retries",
          "psp_id"
        ],
        "properties": {
          "epoch_timestamp": {
            "type": "integer",
            "format": "int64",
            "description": "Timestamp at which session is requested",
            "minimum": 0.0
          },
          "expires_at": {
            "type": "integer",
            "format": "int64",
            "description": "Timestamp at which session expires",
            "minimum": 0.0
          },
          "merchant_session_identifier": {
            "type": "string",
            "description": "The identifier for the merchant session"
          },
          "nonce": {
            "type": "string",
            "description": "Apple pay generated unique ID (UUID) value"
          },
          "merchant_identifier": {
            "type": "string",
            "description": "The identifier for the merchant"
          },
          "domain_name": {
            "type": "string",
            "description": "The domain name of the merchant which is registered in Apple Pay"
          },
          "display_name": {
            "type": "string",
            "description": "The name to be displayed on Apple Pay button"
          },
          "signature": {
            "type": "string",
            "description": "A string which represents the properties of a payment"
          },
          "operational_analytics_identifier": {
            "type": "string",
            "description": "The identifier for the operational analytics"
          },
          "retries": {
            "type": "integer",
            "format": "int32",
            "description": "The number of retries to get the session response",
            "minimum": 0.0
          },
          "psp_id": {
            "type": "string",
            "description": "The identifier for the connector transaction"
          }
        }
      },
      "OnlineMandate": {
        "type": "object",
        "required": [
          "ip_address",
          "user_agent"
        ],
        "properties": {
          "ip_address": {
            "type": "string",
            "description": "Ip address of the customer machine from which the mandate was created",
            "example": "123.32.25.123"
          },
          "user_agent": {
            "type": "string",
            "description": "The user-agent of the customer's browser"
          }
        }
      },
      "OrderDetails": {
        "type": "object",
        "required": [
          "product_name",
          "quantity"
        ],
        "properties": {
          "product_name": {
            "type": "string",
            "description": "Name of the product that is being purchased",
            "example": "shirt",
            "maxLength": 255
          },
          "quantity": {
            "type": "integer",
            "format": "int32",
            "description": "The quantity of the product to be purchased",
            "example": 1,
            "minimum": 0.0
          }
        }
      },
      "OrderDetailsWithAmount": {
        "type": "object",
        "required": [
          "product_name",
          "quantity",
          "amount"
        ],
        "properties": {
          "product_name": {
            "type": "string",
            "description": "Name of the product that is being purchased",
            "example": "shirt",
            "maxLength": 255
          },
          "quantity": {
            "type": "integer",
            "format": "int32",
            "description": "The quantity of the product to be purchased",
            "example": 1,
            "minimum": 0.0
          },
          "amount": {
            "type": "integer",
            "format": "int64",
            "description": "the amount per quantity of product"
          }
        }
      },
      "PayLaterData": {
        "oneOf": [
          {
            "type": "object",
            "required": [
              "klarna_redirect"
            ],
            "properties": {
              "klarna_redirect": {
                "type": "object",
                "description": "For KlarnaRedirect as PayLater Option",
                "required": [
                  "billing_email",
                  "billing_country"
                ],
                "properties": {
                  "billing_email": {
                    "type": "string",
                    "description": "The billing email"
                  },
                  "billing_country": {
                    "$ref": "#/components/schemas/CountryAlpha2"
                  }
                }
              }
            }
          },
          {
            "type": "object",
            "required": [
              "klarna_sdk"
            ],
            "properties": {
              "klarna_sdk": {
                "type": "object",
                "description": "For Klarna Sdk as PayLater Option",
                "required": [
                  "token"
                ],
                "properties": {
                  "token": {
                    "type": "string",
                    "description": "The token for the sdk workflow"
                  }
                }
              }
            }
          },
          {
            "type": "object",
            "required": [
              "affirm_redirect"
            ],
            "properties": {
              "affirm_redirect": {
                "type": "object",
                "description": "For Affirm redirect as PayLater Option"
              }
            }
          },
          {
            "type": "object",
            "required": [
              "afterpay_clearpay_redirect"
            ],
            "properties": {
              "afterpay_clearpay_redirect": {
                "type": "object",
                "description": "For AfterpayClearpay redirect as PayLater Option",
                "required": [
                  "billing_email",
                  "billing_name"
                ],
                "properties": {
                  "billing_email": {
                    "type": "string",
                    "description": "The billing email"
                  },
                  "billing_name": {
                    "type": "string",
                    "description": "The billing name"
                  }
                }
              }
            }
          },
          {
            "type": "object",
            "required": [
              "pay_bright_redirect"
            ],
            "properties": {
              "pay_bright_redirect": {
                "type": "object"
              }
            }
          },
          {
            "type": "object",
            "required": [
              "walley_redirect"
            ],
            "properties": {
              "walley_redirect": {
                "type": "object"
              }
            }
          }
        ]
      },
      "PayPalWalletData": {
        "type": "object",
        "required": [
          "token"
        ],
        "properties": {
          "token": {
            "type": "string",
            "description": "Token generated for the Apple pay"
          }
        }
      },
      "PaymentExperience": {
        "type": "string",
        "enum": [
          "redirect_to_url",
          "invoke_sdk_client",
          "display_qr_code",
          "one_click",
          "link_wallet",
          "invoke_payment_app"
        ]
      },
      "PaymentIdType": {
        "oneOf": [
          {
            "type": "object",
            "required": [
              "PaymentIntentId"
            ],
            "properties": {
              "PaymentIntentId": {
                "type": "string",
                "description": "The identifier for payment intent"
              }
            }
          },
          {
            "type": "object",
            "required": [
              "ConnectorTransactionId"
            ],
            "properties": {
              "ConnectorTransactionId": {
                "type": "string",
                "description": "The identifier for connector transaction"
              }
            }
          },
          {
            "type": "object",
            "required": [
              "PaymentAttemptId"
            ],
            "properties": {
              "PaymentAttemptId": {
                "type": "string",
                "description": "The identifier for payment attempt"
              }
            }
          },
          {
            "type": "object",
            "required": [
              "PreprocessingId"
            ],
            "properties": {
              "PreprocessingId": {
                "type": "string",
                "description": "The identifier for preprocessing step"
              }
            }
          }
        ]
      },
      "PaymentListConstraints": {
        "type": "object",
        "properties": {
          "customer_id": {
            "type": "string",
            "description": "The identifier for customer",
            "example": "cus_meowuwunwiuwiwqw",
            "nullable": true
          },
          "starting_after": {
            "type": "string",
            "description": "A cursor for use in pagination, fetch the next list after some object",
            "example": "pay_fafa124123",
            "nullable": true
          },
          "ending_before": {
            "type": "string",
            "description": "A cursor for use in pagination, fetch the previous list before some object",
            "example": "pay_fafa124123",
            "nullable": true
          },
          "limit": {
            "type": "integer",
            "format": "int64",
            "description": "limit on the number of objects to return",
            "default": 10
          },
          "created": {
            "type": "string",
            "format": "date-time",
            "description": "The time at which payment is created",
            "example": "2022-09-10T10:11:12Z",
            "nullable": true
          },
          "created.lt": {
            "type": "string",
            "format": "date-time",
            "description": "Time less than the payment created time",
            "example": "2022-09-10T10:11:12Z",
            "nullable": true
          },
          "created.gt": {
            "type": "string",
            "format": "date-time",
            "description": "Time greater than the payment created time",
            "example": "2022-09-10T10:11:12Z",
            "nullable": true
          },
          "created.lte": {
            "type": "string",
            "format": "date-time",
            "description": "Time less than or equals to the payment created time",
            "example": "2022-09-10T10:11:12Z",
            "nullable": true
          },
          "created.gte": {
            "type": "string",
            "format": "date-time",
            "description": "Time greater than or equals to the payment created time",
            "example": "2022-09-10T10:11:12Z",
            "nullable": true
          }
        }
      },
      "PaymentListResponse": {
        "type": "object",
        "required": [
          "size",
          "data"
        ],
        "properties": {
          "size": {
            "type": "integer",
            "description": "The number of payments included in the list",
            "minimum": 0.0
          },
          "data": {
            "type": "array",
            "items": {
              "$ref": "#/components/schemas/PaymentsResponse"
            }
          }
        }
      },
      "PaymentMethod": {
        "type": "string",
        "enum": [
          "card",
          "pay_later",
          "wallet",
          "bank_redirect",
          "bank_transfer",
          "crypto",
          "bank_debit",
          "reward",
          "upi"
        ]
      },
      "PaymentMethodCreate": {
        "type": "object",
        "required": [
          "payment_method"
        ],
        "properties": {
          "payment_method": {
            "$ref": "#/components/schemas/PaymentMethodType"
          },
          "payment_method_type": {
            "allOf": [
              {
                "$ref": "#/components/schemas/PaymentMethodType"
              }
            ],
            "nullable": true
          },
          "payment_method_issuer": {
            "type": "string",
            "description": "The name of the bank/ provider issuing the payment method to the end user",
            "example": "Citibank",
            "nullable": true
          },
          "payment_method_issuer_code": {
            "allOf": [
              {
                "$ref": "#/components/schemas/PaymentMethodIssuerCode"
              }
            ],
            "nullable": true
          },
          "card": {
            "allOf": [
              {
                "$ref": "#/components/schemas/CardDetail"
              }
            ],
            "nullable": true
          },
          "metadata": {
            "type": "object",
            "description": "You can specify up to 50 keys, with key names up to 40 characters long and values up to 500 characters long. Metadata is useful for storing additional, structured information on an object.",
            "nullable": true
          },
          "customer_id": {
            "type": "string",
            "description": "The unique identifier of the customer.",
            "example": "cus_meowerunwiuwiwqw",
            "nullable": true
          },
          "card_network": {
            "type": "string",
            "description": "The card network",
            "example": "Visa",
            "nullable": true
          }
        }
      },
      "PaymentMethodData": {
        "oneOf": [
          {
            "type": "object",
            "required": [
              "card"
            ],
            "properties": {
              "card": {
                "$ref": "#/components/schemas/Card"
              }
            }
          },
          {
            "type": "object",
            "required": [
              "wallet"
            ],
            "properties": {
              "wallet": {
                "$ref": "#/components/schemas/WalletData"
              }
            }
          },
          {
            "type": "object",
            "required": [
              "pay_later"
            ],
            "properties": {
              "pay_later": {
                "$ref": "#/components/schemas/PayLaterData"
              }
            }
          },
          {
            "type": "object",
            "required": [
              "bank_redirect"
            ],
            "properties": {
              "bank_redirect": {
                "$ref": "#/components/schemas/BankRedirectData"
              }
            }
          },
          {
            "type": "object",
            "required": [
              "bank_debit"
            ],
            "properties": {
              "bank_debit": {
                "$ref": "#/components/schemas/BankDebitData"
              }
            }
          },
          {
            "type": "object",
            "required": [
              "bank_transfer"
            ],
            "properties": {
              "bank_transfer": {
                "$ref": "#/components/schemas/BankTransferData"
              }
            }
          },
          {
            "type": "object",
            "required": [
              "crypto"
            ],
            "properties": {
              "crypto": {
                "$ref": "#/components/schemas/CryptoData"
              }
            }
          },
          {
            "type": "string",
            "enum": [
              "mandate_payment"
            ]
          },
          {
            "type": "object",
            "required": [
              "reward"
            ],
            "properties": {
              "reward": {
                "$ref": "#/components/schemas/RewardData"
              }
            }
          },
          {
            "type": "object",
            "required": [
              "upi"
            ],
            "properties": {
              "upi": {
                "$ref": "#/components/schemas/UpiData"
              }
            }
          }
        ]
      },
      "PaymentMethodDeleteResponse": {
        "type": "object",
        "required": [
          "payment_method_id",
          "deleted"
        ],
        "properties": {
          "payment_method_id": {
            "type": "string",
            "description": "The unique identifier of the Payment method",
            "example": "card_rGK4Vi5iSW70MY7J2mIy"
          },
          "deleted": {
            "type": "boolean",
            "description": "Whether payment method was deleted or not",
            "example": true
          }
        }
      },
      "PaymentMethodIssuerCode": {
        "type": "string",
        "enum": [
          "jp_hdfc",
          "jp_icici",
          "jp_googlepay",
          "jp_applepay",
          "jp_phonepay",
          "jp_wechat",
          "jp_sofort",
          "jp_giropay",
          "jp_sepa",
          "jp_bacs"
        ]
      },
      "PaymentMethodList": {
        "type": "object",
        "required": [
          "payment_method"
        ],
        "properties": {
          "payment_method": {
            "$ref": "#/components/schemas/PaymentMethod"
          },
          "payment_method_types": {
            "type": "array",
            "items": {
              "$ref": "#/components/schemas/PaymentMethodType"
            },
            "description": "This is a sub-category of payment method.",
            "example": [
              "credit"
            ],
            "nullable": true
          }
        }
      },
      "PaymentMethodListResponse": {
        "type": "object",
        "required": [
          "payment_methods",
          "mandate_payment"
        ],
        "properties": {
          "redirect_url": {
            "type": "string",
            "description": "Redirect URL of the merchant",
            "example": "https://www.google.com",
            "nullable": true
          },
          "payment_methods": {
            "type": "array",
            "items": {
              "$ref": "#/components/schemas/PaymentMethodList"
            },
            "description": "Information about the payment method",
            "example": [
              {
                "payment_method": "wallet",
                "payment_experience": null,
                "payment_method_issuers": [
                  "labore magna ipsum",
                  "aute"
                ]
              }
            ]
          },
          "mandate_payment": {
            "$ref": "#/components/schemas/MandateType"
          },
          "merchant_name": {
            "type": "string",
            "nullable": true
          }
        }
      },
      "PaymentMethodResponse": {
        "type": "object",
        "required": [
          "merchant_id",
          "payment_method_id",
          "payment_method",
          "recurring_enabled",
          "installment_payment_enabled"
        ],
        "properties": {
          "merchant_id": {
            "type": "string",
            "description": "Unique identifier for a merchant",
            "example": "merchant_1671528864"
          },
          "customer_id": {
            "type": "string",
            "description": "The unique identifier of the customer.",
            "example": "cus_meowerunwiuwiwqw",
            "nullable": true
          },
          "payment_method_id": {
            "type": "string",
            "description": "The unique identifier of the Payment method",
            "example": "card_rGK4Vi5iSW70MY7J2mIy"
          },
          "payment_method": {
            "$ref": "#/components/schemas/PaymentMethodType"
          },
          "payment_method_type": {
            "allOf": [
              {
                "$ref": "#/components/schemas/PaymentMethodType"
              }
            ],
            "nullable": true
          },
          "card": {
            "allOf": [
              {
                "$ref": "#/components/schemas/CardDetailFromLocker"
              }
            ],
            "nullable": true
          },
          "recurring_enabled": {
            "type": "boolean",
            "description": "Indicates whether the payment method is eligible for recurring payments",
            "example": true
          },
          "installment_payment_enabled": {
            "type": "boolean",
            "description": "Indicates whether the payment method is eligible for installment payments",
            "example": true
          },
          "payment_experience": {
            "type": "array",
            "items": {
              "$ref": "#/components/schemas/PaymentExperience"
            },
            "description": "Type of payment experience enabled with the connector",
            "example": [
              "redirect_to_url"
            ],
            "nullable": true
          },
          "metadata": {
            "type": "object",
            "description": "You can specify up to 50 keys, with key names up to 40 characters long and values up to 500 characters long. Metadata is useful for storing additional, structured information on an object.",
            "nullable": true
          },
          "created": {
            "type": "string",
            "format": "date-time",
            "description": "A timestamp (ISO 8601 code) that determines when the customer was created",
            "example": "2023-01-18T11:04:09.922Z",
            "nullable": true
          }
        }
      },
      "PaymentMethodType": {
        "type": "string",
        "enum": [
          "ach",
          "affirm",
          "afterpay_clearpay",
          "ali_pay",
          "ali_pay_hk",
          "apple_pay",
          "bacs",
          "bancontact_card",
          "becs",
          "blik",
          "classic",
          "credit",
          "crypto_currency",
          "debit",
          "eps",
          "evoucher",
          "giropay",
          "google_pay",
          "ideal",
          "interac",
          "klarna",
          "mb_way",
          "mobile_pay",
          "online_banking_czech_republic",
          "online_banking_finland",
          "online_banking_poland",
          "online_banking_slovakia",
          "pay_bright",
          "paypal",
          "przelewy24",
          "samsung_pay",
          "sepa",
          "sofort",
          "swish",
          "trustly",
          "upi_collect",
          "walley",
          "we_chat_pay"
        ]
      },
      "PaymentMethodUpdate": {
        "type": "object",
        "properties": {
          "card": {
            "allOf": [
              {
                "$ref": "#/components/schemas/CardDetail"
              }
            ],
            "nullable": true
          },
          "card_network": {
            "allOf": [
              {
                "$ref": "#/components/schemas/CardNetwork"
              }
            ],
            "nullable": true
          },
          "metadata": {
            "type": "object",
            "description": "You can specify up to 50 keys, with key names up to 40 characters long and values up to 500 characters long. Metadata is useful for storing additional, structured information on an object.",
            "nullable": true
          }
        }
      },
      "PaymentMethodsEnabled": {
        "type": "object",
        "description": "Details of all the payment methods enabled for the connector for the given merchant account",
        "required": [
          "payment_method"
        ],
        "properties": {
          "payment_method": {
            "$ref": "#/components/schemas/PaymentMethod"
          },
          "payment_method_types": {
            "type": "array",
            "items": {
              "$ref": "#/components/schemas/PaymentMethodType"
            },
            "description": "Subtype of payment method",
            "example": [
              "credit"
            ],
            "nullable": true
          }
        }
      },
      "PaymentRetrieveBody": {
        "type": "object",
        "properties": {
          "merchant_id": {
            "type": "string",
            "description": "The identifier for the Merchant Account.",
            "nullable": true
          },
          "force_sync": {
            "type": "boolean",
            "description": "Decider to enable or disable the connector call for retrieve request",
            "nullable": true
          }
        }
      },
      "PaymentsCancelRequest": {
        "type": "object",
        "required": [
          "merchant_connector_details"
        ],
        "properties": {
          "cancellation_reason": {
            "type": "string",
            "description": "The reason for the payment cancel",
            "nullable": true
          },
          "merchant_connector_details": {
            "$ref": "#/components/schemas/MerchantConnectorDetailsWrap"
          }
        }
      },
      "PaymentsCaptureRequest": {
        "type": "object",
        "properties": {
          "payment_id": {
            "type": "string",
            "description": "The unique identifier for the payment",
            "nullable": true
          },
          "merchant_id": {
            "type": "string",
            "description": "The unique identifier for the merchant",
            "nullable": true
          },
          "amount_to_capture": {
            "type": "integer",
            "format": "int64",
            "description": "The Amount to be captured/ debited from the user's payment method.",
            "nullable": true
          },
          "refund_uncaptured_amount": {
            "type": "boolean",
            "description": "Decider to refund the uncaptured amount",
            "nullable": true
          },
          "statement_descriptor_suffix": {
            "type": "string",
            "description": "Provides information about a card payment that customers see on their statements.",
            "nullable": true
          },
          "statement_descriptor_prefix": {
            "type": "string",
            "description": "Concatenated with the statement descriptor suffix that’s set on the account to form the complete statement descriptor.",
            "nullable": true
          },
          "merchant_connector_details": {
            "allOf": [
              {
                "$ref": "#/components/schemas/MerchantConnectorDetailsWrap"
              }
            ],
            "nullable": true
          }
        }
      },
      "PaymentsCreateRequest": {
        "type": "object",
        "required": [
          "amount",
          "currency",
          "manual_retry"
        ],
        "properties": {
          "capture_method": {
            "allOf": [
              {
                "$ref": "#/components/schemas/CaptureMethod"
              }
            ],
            "nullable": true
          },
          "payment_experience": {
            "allOf": [
              {
                "$ref": "#/components/schemas/PaymentExperience"
              }
            ],
            "nullable": true
          },
          "amount": {
            "type": "integer",
            "format": "int64",
            "description": "The payment amount. Amount for the payment in lowest denomination of the currency. (i.e) in cents for USD denomination, in paisa for INR denomination etc.,",
            "example": 6540,
            "nullable": true,
            "minimum": 0.0
          },
          "statement_descriptor_name": {
            "type": "string",
            "description": "For non-card charges, you can use this value as the complete description that appears on your customers’ statements. Must contain at least one letter, maximum 22 characters.",
            "example": "Hyperswitch Router",
            "nullable": true,
            "maxLength": 255
          },
          "order_details": {
            "type": "array",
            "items": {
              "$ref": "#/components/schemas/OrderDetailsWithAmount"
            },
            "description": "Information about the product , quantity and amount for connectors. (e.g. Klarna)",
            "example": "[{\n        \"product_name\": \"gillete creme\",\n        \"quantity\": 15,\n        \"amount\" : 900\n    }]",
            "nullable": true
          },
          "connector": {
            "type": "array",
            "items": {
              "$ref": "#/components/schemas/Connector"
            },
            "description": "This allows the merchant to manually select a connector with which the payment can go through",
            "example": [
              "stripe",
              "adyen"
            ],
            "nullable": true
          },
          "currency": {
            "allOf": [
              {
                "$ref": "#/components/schemas/Currency"
              }
            ],
            "nullable": true
          },
          "customer": {
            "allOf": [
              {
                "$ref": "#/components/schemas/CustomerDetails"
              }
            ],
            "nullable": true
          },
          "mandate_data": {
            "allOf": [
              {
                "$ref": "#/components/schemas/MandateData"
              }
            ],
            "nullable": true
          },
          "browser_info": {
            "type": "object",
            "description": "Additional details required by 3DS 2.0",
            "nullable": true
          },
          "business_label": {
            "type": "string",
            "description": "Business label of the merchant for this payment",
            "example": "food",
            "nullable": true
          },
          "payment_method": {
            "allOf": [
              {
                "$ref": "#/components/schemas/PaymentMethod"
              }
            ],
            "nullable": true
          },
          "card_cvc": {
            "type": "string",
            "description": "This is used when payment is to be confirmed and the card is not saved",
            "nullable": true
          },
          "phone": {
            "type": "string",
            "description": "The customer's phone number\nThis field will be deprecated soon, use the customer object instead",
            "example": "3141592653",
            "nullable": true,
            "maxLength": 255
          },
          "authentication_type": {
            "allOf": [
              {
                "$ref": "#/components/schemas/AuthenticationType"
              }
            ],
            "nullable": true
          },
          "manual_retry": {
            "type": "boolean",
            "description": "If enabled payment can be retried from the client side until the payment is successful or payment expires or the attempts(configured by the merchant) for payment are exhausted."
          },
          "capture_on": {
            "type": "string",
            "format": "date-time",
            "description": "A timestamp (ISO 8601 code) that determines when the payment should be captured.\nProviding this field will automatically set `capture` to true",
            "example": "2022-09-10T10:11:12Z",
            "nullable": true
          },
          "return_url": {
            "type": "string",
            "description": "The URL to redirect after the completion of the operation",
            "example": "https://hyperswitch.io",
            "nullable": true
          },
          "setup_future_usage": {
            "allOf": [
              {
                "$ref": "#/components/schemas/FutureUsage"
              }
            ],
            "nullable": true
          },
          "shipping": {
            "allOf": [
              {
                "$ref": "#/components/schemas/Address"
              }
            ],
            "nullable": true
          },
          "business_sub_label": {
            "type": "string",
            "description": "Business sub label for the payment",
            "nullable": true
          },
          "confirm": {
            "type": "boolean",
            "description": "Whether to confirm the payment (if applicable)",
            "default": false,
            "example": true,
            "nullable": true
          },
          "billing": {
            "allOf": [
              {
                "$ref": "#/components/schemas/Address"
              }
            ],
            "nullable": true
          },
          "routing": {
            "allOf": [
              {
                "$ref": "#/components/schemas/RoutingAlgorithm"
              }
            ],
            "nullable": true
          },
          "amount_to_capture": {
            "type": "integer",
            "format": "int64",
            "description": "The Amount to be captured/ debited from the users payment method. It shall be in lowest denomination of the currency. (i.e) in cents for USD denomination, in paisa for INR denomination etc.,\nIf not provided, the default amount_to_capture will be the payment amount.",
            "example": 6540,
            "nullable": true
          },
          "off_session": {
            "type": "boolean",
            "description": "Set to true to indicate that the customer is not in your checkout flow during this payment, and therefore is unable to authenticate. This parameter is intended for scenarios where you collect card details and charge them later. This parameter can only be used with `confirm: true`.",
            "example": true,
            "nullable": true
          },
          "customer_id": {
            "type": "string",
            "description": "The identifier for the customer object.\nThis field will be deprecated soon, use the customer object instead",
            "example": "cus_y3oqhf46pyzuxjbcn2giaqnb44",
            "nullable": true,
            "maxLength": 255
          },
          "payment_method_type": {
            "allOf": [
              {
                "$ref": "#/components/schemas/PaymentMethodType"
              }
            ],
            "nullable": true
          },
          "name": {
            "type": "string",
            "description": "description: The customer's name\nThis field will be deprecated soon, use the customer object instead",
            "example": "John Test",
            "nullable": true,
            "maxLength": 255
          },
          "payment_id": {
            "type": "string",
            "description": "Unique identifier for the payment. This ensures idempotency for multiple payments\nthat have been done by a single merchant. This field is auto generated and is returned in the API response.",
            "example": "pay_mbabizu24mvu3mela5njyhpit4",
            "nullable": true,
            "maxLength": 30,
            "minLength": 30
          },
          "payment_method_data": {
            "allOf": [
              {
                "$ref": "#/components/schemas/PaymentMethodData"
              }
            ],
            "nullable": true
          },
          "client_secret": {
            "type": "string",
            "description": "It's a token used for client side verification.",
            "example": "pay_U42c409qyHwOkWo3vK60_secret_el9ksDkiB8hi6j9N78yo",
            "nullable": true
          },
          "email": {
            "type": "string",
            "description": "The customer's email address\nThis field will be deprecated soon, use the customer object instead",
            "example": "johntest@test.com",
            "nullable": true,
            "maxLength": 255
          },
          "mandate_id": {
            "type": "string",
            "description": "A unique identifier to link the payment to a mandate, can be use instead of payment_method_data",
            "example": "mandate_iwer89rnjef349dni3",
            "nullable": true,
            "maxLength": 255
          },
          "business_country": {
            "allOf": [
              {
                "$ref": "#/components/schemas/CountryAlpha2"
              }
            ],
            "nullable": true
          },
          "merchant_id": {
            "type": "string",
            "description": "This is an identifier for the merchant account. This is inferred from the API key\nprovided during the request",
            "example": "merchant_1668273825",
            "nullable": true,
            "maxLength": 255
          },
          "metadata": {
            "allOf": [
              {
                "$ref": "#/components/schemas/Metadata"
              }
            ],
            "nullable": true
          },
          "description": {
            "type": "string",
            "description": "A description of the payment",
            "example": "It's my first payment request",
            "nullable": true
          },
          "payment_token": {
            "type": "string",
            "description": "Provide a reference to a stored payment method",
            "example": "187282ab-40ef-47a9-9206-5099ba31e432",
            "nullable": true
          },
          "merchant_connector_details": {
            "allOf": [
              {
                "$ref": "#/components/schemas/MerchantConnectorDetailsWrap"
              }
            ],
            "nullable": true
          },
          "udf": {
            "type": "object",
            "description": "Any user defined fields can be passed here.",
            "nullable": true
          },
          "phone_country_code": {
            "type": "string",
            "description": "The country code for the customer phone number\nThis field will be deprecated soon, use the customer object instead",
            "example": "+1",
            "nullable": true,
            "maxLength": 255
          },
          "statement_descriptor_suffix": {
            "type": "string",
            "description": "Provides information about a card payment that customers see on their statements. Concatenated with the prefix (shortened descriptor) or statement descriptor that’s set on the account to form the complete statement descriptor. Maximum 22 characters for the concatenated descriptor.",
            "example": "Payment for shoes purchase",
            "nullable": true,
            "maxLength": 255
          },
          "allowed_payment_method_types": {
            "type": "array",
            "items": {
              "$ref": "#/components/schemas/PaymentMethodType"
            },
            "description": "Allowed Payment Method Types for a given PaymentIntent",
            "nullable": true
          }
        }
      },
      "PaymentsRequest": {
        "type": "object",
        "properties": {
          "payment_id": {
            "type": "string",
            "description": "Unique identifier for the payment. This ensures idempotency for multiple payments\nthat have been done by a single merchant. This field is auto generated and is returned in the API response.",
            "example": "pay_mbabizu24mvu3mela5njyhpit4",
            "nullable": true,
            "maxLength": 30,
            "minLength": 30
          },
          "merchant_id": {
            "type": "string",
            "description": "This is an identifier for the merchant account. This is inferred from the API key\nprovided during the request",
            "example": "merchant_1668273825",
            "nullable": true,
            "maxLength": 255
          },
          "amount": {
            "type": "integer",
            "format": "int64",
            "description": "The payment amount. Amount for the payment in lowest denomination of the currency. (i.e) in cents for USD denomination, in paisa for INR denomination etc.,",
            "example": 6540,
            "nullable": true,
            "minimum": 0.0
          },
          "routing": {
            "allOf": [
              {
                "$ref": "#/components/schemas/RoutingAlgorithm"
              }
            ],
            "nullable": true
          },
          "connector": {
            "type": "array",
            "items": {
              "$ref": "#/components/schemas/Connector"
            },
            "description": "This allows the merchant to manually select a connector with which the payment can go through",
            "example": [
              "stripe",
              "adyen"
            ],
            "nullable": true
          },
          "currency": {
            "allOf": [
              {
                "$ref": "#/components/schemas/Currency"
              }
            ],
            "nullable": true
          },
          "capture_method": {
            "allOf": [
              {
                "$ref": "#/components/schemas/CaptureMethod"
              }
            ],
            "nullable": true
          },
          "amount_to_capture": {
            "type": "integer",
            "format": "int64",
            "description": "The Amount to be captured/ debited from the users payment method. It shall be in lowest denomination of the currency. (i.e) in cents for USD denomination, in paisa for INR denomination etc.,\nIf not provided, the default amount_to_capture will be the payment amount.",
            "example": 6540,
            "nullable": true
          },
          "capture_on": {
            "type": "string",
            "format": "date-time",
            "description": "A timestamp (ISO 8601 code) that determines when the payment should be captured.\nProviding this field will automatically set `capture` to true",
            "example": "2022-09-10T10:11:12Z",
            "nullable": true
          },
          "confirm": {
            "type": "boolean",
            "description": "Whether to confirm the payment (if applicable)",
            "default": false,
            "example": true,
            "nullable": true
          },
          "customer": {
            "allOf": [
              {
                "$ref": "#/components/schemas/CustomerDetails"
              }
            ],
            "nullable": true
          },
          "customer_id": {
            "type": "string",
            "description": "The identifier for the customer object.\nThis field will be deprecated soon, use the customer object instead",
            "example": "cus_y3oqhf46pyzuxjbcn2giaqnb44",
            "nullable": true,
            "maxLength": 255
          },
          "email": {
            "type": "string",
            "description": "The customer's email address\nThis field will be deprecated soon, use the customer object instead",
            "example": "johntest@test.com",
            "nullable": true,
            "maxLength": 255
          },
          "name": {
            "type": "string",
            "description": "description: The customer's name\nThis field will be deprecated soon, use the customer object instead",
            "example": "John Test",
            "nullable": true,
            "maxLength": 255
          },
          "phone": {
            "type": "string",
            "description": "The customer's phone number\nThis field will be deprecated soon, use the customer object instead",
            "example": "3141592653",
            "nullable": true,
            "maxLength": 255
          },
          "phone_country_code": {
            "type": "string",
            "description": "The country code for the customer phone number\nThis field will be deprecated soon, use the customer object instead",
            "example": "+1",
            "nullable": true,
            "maxLength": 255
          },
          "off_session": {
            "type": "boolean",
            "description": "Set to true to indicate that the customer is not in your checkout flow during this payment, and therefore is unable to authenticate. This parameter is intended for scenarios where you collect card details and charge them later. This parameter can only be used with `confirm: true`.",
            "example": true,
            "nullable": true
          },
          "description": {
            "type": "string",
            "description": "A description of the payment",
            "example": "It's my first payment request",
            "nullable": true
          },
          "return_url": {
            "type": "string",
            "description": "The URL to redirect after the completion of the operation",
            "example": "https://hyperswitch.io",
            "nullable": true
          },
          "setup_future_usage": {
            "allOf": [
              {
                "$ref": "#/components/schemas/FutureUsage"
              }
            ],
            "nullable": true
          },
          "authentication_type": {
            "allOf": [
              {
                "$ref": "#/components/schemas/AuthenticationType"
              }
            ],
            "nullable": true
          },
          "payment_method_data": {
            "allOf": [
              {
                "$ref": "#/components/schemas/PaymentMethodData"
              }
            ],
            "nullable": true
          },
          "payment_method": {
            "allOf": [
              {
                "$ref": "#/components/schemas/PaymentMethod"
              }
            ],
            "nullable": true
          },
          "payment_token": {
            "type": "string",
            "description": "Provide a reference to a stored payment method",
            "example": "187282ab-40ef-47a9-9206-5099ba31e432",
            "nullable": true
          },
          "card_cvc": {
            "type": "string",
            "description": "This is used when payment is to be confirmed and the card is not saved",
            "nullable": true
          },
          "shipping": {
            "allOf": [
              {
                "$ref": "#/components/schemas/Address"
              }
            ],
            "nullable": true
          },
          "billing": {
            "allOf": [
              {
                "$ref": "#/components/schemas/Address"
              }
            ],
            "nullable": true
          },
          "statement_descriptor_name": {
            "type": "string",
            "description": "For non-card charges, you can use this value as the complete description that appears on your customers’ statements. Must contain at least one letter, maximum 22 characters.",
            "example": "Hyperswitch Router",
            "nullable": true,
            "maxLength": 255
          },
          "statement_descriptor_suffix": {
            "type": "string",
            "description": "Provides information about a card payment that customers see on their statements. Concatenated with the prefix (shortened descriptor) or statement descriptor that’s set on the account to form the complete statement descriptor. Maximum 22 characters for the concatenated descriptor.",
            "example": "Payment for shoes purchase",
            "nullable": true,
            "maxLength": 255
          },
          "metadata": {
            "allOf": [
              {
                "$ref": "#/components/schemas/Metadata"
              }
            ],
            "nullable": true
          },
          "order_details": {
            "type": "array",
            "items": {
              "$ref": "#/components/schemas/OrderDetailsWithAmount"
            },
            "description": "Information about the product , quantity and amount for connectors. (e.g. Klarna)",
            "example": "[{\n        \"product_name\": \"gillete creme\",\n        \"quantity\": 15,\n        \"amount\" : 900\n    }]",
            "nullable": true
          },
          "client_secret": {
            "type": "string",
            "description": "It's a token used for client side verification.",
            "example": "pay_U42c409qyHwOkWo3vK60_secret_el9ksDkiB8hi6j9N78yo",
            "nullable": true
          },
          "mandate_data": {
            "allOf": [
              {
                "$ref": "#/components/schemas/MandateData"
              }
            ],
            "nullable": true
          },
          "mandate_id": {
            "type": "string",
            "description": "A unique identifier to link the payment to a mandate, can be use instead of payment_method_data",
            "example": "mandate_iwer89rnjef349dni3",
            "nullable": true,
            "maxLength": 255
          },
          "browser_info": {
            "type": "object",
            "description": "Additional details required by 3DS 2.0",
            "nullable": true
          },
          "payment_experience": {
            "allOf": [
              {
                "$ref": "#/components/schemas/PaymentExperience"
              }
            ],
            "nullable": true
          },
          "payment_method_type": {
            "allOf": [
              {
                "$ref": "#/components/schemas/PaymentMethodType"
              }
            ],
            "nullable": true
          },
          "business_country": {
            "allOf": [
              {
                "$ref": "#/components/schemas/CountryAlpha2"
              }
            ],
            "nullable": true
          },
          "business_label": {
            "type": "string",
            "description": "Business label of the merchant for this payment",
            "example": "food",
            "nullable": true
          },
          "merchant_connector_details": {
            "allOf": [
              {
                "$ref": "#/components/schemas/MerchantConnectorDetailsWrap"
              }
            ],
            "nullable": true
          },
          "allowed_payment_method_types": {
            "type": "array",
            "items": {
              "$ref": "#/components/schemas/PaymentMethodType"
            },
            "description": "Allowed Payment Method Types for a given PaymentIntent",
            "nullable": true
          },
          "business_sub_label": {
            "type": "string",
            "description": "Business sub label for the payment",
            "nullable": true
          },
          "manual_retry": {
            "type": "boolean",
            "description": "If enabled payment can be retried from the client side until the payment is successful or payment expires or the attempts(configured by the merchant) for payment are exhausted."
          },
          "udf": {
            "type": "object",
            "description": "Any user defined fields can be passed here.",
            "nullable": true
          }
        }
      },
      "PaymentsResponse": {
        "type": "object",
        "required": [
          "status",
          "amount",
          "currency",
          "payment_method",
          "business_country",
          "business_label"
        ],
        "properties": {
          "payment_id": {
            "type": "string",
            "description": "Unique identifier for the payment. This ensures idempotency for multiple payments\nthat have been done by a single merchant.",
            "example": "pay_mbabizu24mvu3mela5njyhpit4",
            "nullable": true,
            "maxLength": 30,
            "minLength": 30
          },
          "merchant_id": {
            "type": "string",
            "description": "This is an identifier for the merchant account. This is inferred from the API key\nprovided during the request",
            "example": "merchant_1668273825",
            "nullable": true,
            "maxLength": 255
          },
          "status": {
            "$ref": "#/components/schemas/IntentStatus"
          },
          "amount": {
            "type": "integer",
            "format": "int64",
            "description": "The payment amount. Amount for the payment in lowest denomination of the currency. (i.e) in cents for USD denomination, in paisa for INR denomination etc.,",
            "example": 100
          },
          "amount_capturable": {
            "type": "integer",
            "format": "int64",
            "description": "The maximum amount that could be captured from the payment",
            "example": 6540,
            "nullable": true,
            "minimum": 100.0
          },
          "amount_received": {
            "type": "integer",
            "format": "int64",
            "description": "The amount which is already captured from the payment",
            "example": 6540,
            "nullable": true,
            "minimum": 100.0
          },
          "connector": {
            "type": "string",
            "description": "The connector used for the payment",
            "example": "stripe",
            "nullable": true
          },
          "client_secret": {
            "type": "string",
            "description": "It's a token used for client side verification.",
            "example": "pay_U42c409qyHwOkWo3vK60_secret_el9ksDkiB8hi6j9N78yo",
            "nullable": true
          },
          "created": {
            "type": "string",
            "format": "date-time",
            "description": "Time when the payment was created",
            "example": "2022-09-10T10:11:12Z",
            "nullable": true
          },
          "currency": {
            "$ref": "#/components/schemas/Currency"
          },
          "customer_id": {
            "type": "string",
            "description": "The identifier for the customer object. If not provided the customer ID will be autogenerated.",
            "example": "cus_y3oqhf46pyzuxjbcn2giaqnb44",
            "nullable": true,
            "maxLength": 255
          },
          "description": {
            "type": "string",
            "description": "A description of the payment",
            "example": "It's my first payment request",
            "nullable": true
          },
          "refunds": {
            "type": "array",
            "items": {
              "$ref": "#/components/schemas/RefundResponse"
            },
            "description": "List of refund that happened on this intent",
            "nullable": true
          },
          "disputes": {
            "type": "array",
            "items": {
              "$ref": "#/components/schemas/DisputeResponsePaymentsRetrieve"
            },
            "description": "List of dispute that happened on this intent",
            "nullable": true
          },
          "mandate_id": {
            "type": "string",
            "description": "A unique identifier to link the payment to a mandate, can be use instead of payment_method_data",
            "example": "mandate_iwer89rnjef349dni3",
            "nullable": true,
            "maxLength": 255
          },
          "mandate_data": {
            "allOf": [
              {
                "$ref": "#/components/schemas/MandateData"
              }
            ],
            "nullable": true
          },
          "setup_future_usage": {
            "allOf": [
              {
                "$ref": "#/components/schemas/FutureUsage"
              }
            ],
            "nullable": true
          },
          "off_session": {
            "type": "boolean",
            "description": "Set to true to indicate that the customer is not in your checkout flow during this payment, and therefore is unable to authenticate. This parameter is intended for scenarios where you collect card details and charge them later. This parameter can only be used with confirm=true.",
            "example": true,
            "nullable": true
          },
          "capture_on": {
            "type": "string",
            "format": "date-time",
            "description": "A timestamp (ISO 8601 code) that determines when the payment should be captured.\nProviding this field will automatically set `capture` to true",
            "example": "2022-09-10T10:11:12Z",
            "nullable": true
          },
          "capture_method": {
            "allOf": [
              {
                "$ref": "#/components/schemas/CaptureMethod"
              }
            ],
            "nullable": true
          },
          "payment_method": {
            "$ref": "#/components/schemas/PaymentMethodType"
          },
          "payment_method_data": {
            "allOf": [
              {
                "$ref": "#/components/schemas/PaymentMethod"
              }
            ],
            "nullable": true
          },
          "payment_token": {
            "type": "string",
            "description": "Provide a reference to a stored payment method",
            "example": "187282ab-40ef-47a9-9206-5099ba31e432",
            "nullable": true
          },
          "shipping": {
            "allOf": [
              {
                "$ref": "#/components/schemas/Address"
              }
            ],
            "nullable": true
          },
          "billing": {
            "allOf": [
              {
                "$ref": "#/components/schemas/Address"
              }
            ],
            "nullable": true
          },
          "metadata": {
            "type": "object",
            "description": "You can specify up to 50 keys, with key names up to 40 characters long and values up to 500 characters long. Metadata is useful for storing additional, structured information on an object.",
            "nullable": true
          },
          "order_details": {
            "type": "array",
            "items": {
              "$ref": "#/components/schemas/OrderDetailsWithAmount"
            },
            "description": "Information about the product , quantity and amount for connectors. (e.g. Klarna)",
            "example": "[{\n        \"product_name\": \"gillete creme\",\n        \"quantity\": 15,\n        \"amount\" : 900\n    }]",
            "nullable": true
          },
          "email": {
            "type": "string",
            "description": "description: The customer's email address",
            "example": "johntest@test.com",
            "nullable": true,
            "maxLength": 255
          },
          "name": {
            "type": "string",
            "description": "description: The customer's name",
            "example": "John Test",
            "nullable": true,
            "maxLength": 255
          },
          "phone": {
            "type": "string",
            "description": "The customer's phone number",
            "example": "3141592653",
            "nullable": true,
            "maxLength": 255
          },
          "return_url": {
            "type": "string",
            "description": "The URL to redirect after the completion of the operation",
            "example": "https://hyperswitch.io",
            "nullable": true
          },
          "authentication_type": {
            "allOf": [
              {
                "$ref": "#/components/schemas/AuthenticationType"
              }
            ],
            "nullable": true
          },
          "statement_descriptor_name": {
            "type": "string",
            "description": "For non-card charges, you can use this value as the complete description that appears on your customers’ statements. Must contain at least one letter, maximum 22 characters.",
            "example": "Hyperswitch Router",
            "nullable": true,
            "maxLength": 255
          },
          "statement_descriptor_suffix": {
            "type": "string",
            "description": "Provides information about a card payment that customers see on their statements. Concatenated with the prefix (shortened descriptor) or statement descriptor that’s set on the account to form the complete statement descriptor. Maximum 255 characters for the concatenated descriptor.",
            "example": "Payment for shoes purchase",
            "nullable": true,
            "maxLength": 255
          },
          "next_action": {
            "allOf": [
              {
                "$ref": "#/components/schemas/NextActionData"
              }
            ],
            "nullable": true
          },
          "cancellation_reason": {
            "type": "string",
            "description": "If the payment was cancelled the reason provided here",
            "nullable": true
          },
          "error_code": {
            "type": "string",
            "description": "If there was an error while calling the connectors the code is received here",
            "example": "E0001",
            "nullable": true
          },
          "error_message": {
            "type": "string",
            "description": "If there was an error while calling the connector the error message is received here",
            "example": "Failed while verifying the card",
            "nullable": true
          },
          "payment_experience": {
            "allOf": [
              {
                "$ref": "#/components/schemas/PaymentExperience"
              }
            ],
            "nullable": true
          },
          "payment_method_type": {
            "allOf": [
              {
                "$ref": "#/components/schemas/PaymentMethodType"
              }
            ],
            "nullable": true
          },
          "connector_label": {
            "type": "string",
            "description": "The connector used for this payment along with the country and business details",
            "example": "stripe_US_food",
            "nullable": true
          },
          "business_country": {
            "$ref": "#/components/schemas/CountryAlpha2"
          },
          "business_label": {
            "type": "string",
            "description": "The business label of merchant for this payment"
          },
          "business_sub_label": {
            "type": "string",
            "description": "The business_sub_label for this payment",
            "nullable": true
          },
          "allowed_payment_method_types": {
            "type": "array",
            "items": {
              "$ref": "#/components/schemas/PaymentMethodType"
            },
            "description": "Allowed Payment Method Types for a given PaymentIntent",
            "nullable": true
          },
          "ephemeral_key": {
            "allOf": [
              {
                "$ref": "#/components/schemas/EphemeralKeyCreateResponse"
              }
            ],
            "nullable": true
          },
          "udf": {
            "type": "object",
            "description": "Any user defined fields can be passed here.",
            "nullable": true
          },
          "connector_transaction_id": {
            "type": "string",
            "description": "A unique identifier for a payment provided by the connector",
            "example": "993672945374576J",
            "nullable": true
          }
        }
      },
      "PaymentsRetrieveRequest": {
        "type": "object",
        "required": [
          "resource_id",
          "force_sync"
        ],
        "properties": {
          "resource_id": {
            "$ref": "#/components/schemas/PaymentIdType"
          },
          "merchant_id": {
            "type": "string",
            "description": "The identifier for the Merchant Account.",
            "nullable": true
          },
          "force_sync": {
            "type": "boolean",
            "description": "Decider to enable or disable the connector call for retrieve request"
          },
          "param": {
            "type": "string",
            "description": "The parameters passed to a retrieve request",
            "nullable": true
          },
          "connector": {
            "type": "string",
            "description": "The name of the connector",
            "nullable": true
          },
          "merchant_connector_details": {
            "allOf": [
              {
                "$ref": "#/components/schemas/MerchantConnectorDetailsWrap"
              }
            ],
            "nullable": true
          }
        }
      },
      "PaymentsSessionRequest": {
        "type": "object",
        "required": [
          "payment_id",
          "client_secret",
          "wallets"
        ],
        "properties": {
          "payment_id": {
            "type": "string",
            "description": "The identifier for the payment"
          },
          "client_secret": {
            "type": "string",
            "description": "This is a token which expires after 15 minutes, used from the client to authenticate and create sessions from the SDK"
          },
          "wallets": {
            "type": "array",
            "items": {
              "$ref": "#/components/schemas/PaymentMethodType"
            },
            "description": "The list of the supported wallets"
          },
          "merchant_connector_details": {
            "allOf": [
              {
                "$ref": "#/components/schemas/MerchantConnectorDetailsWrap"
              }
            ],
            "nullable": true
          }
        }
      },
      "PaymentsSessionResponse": {
        "type": "object",
        "required": [
          "payment_id",
          "client_secret",
          "session_token"
        ],
        "properties": {
          "payment_id": {
            "type": "string",
            "description": "The identifier for the payment"
          },
          "client_secret": {
            "type": "string",
            "description": "This is a token which expires after 15 minutes, used from the client to authenticate and create sessions from the SDK"
          },
          "session_token": {
            "type": "array",
            "items": {
              "$ref": "#/components/schemas/SessionToken"
            },
            "description": "The list of session token object"
          }
        }
      },
      "PaymentsStartRequest": {
        "type": "object",
        "required": [
          "payment_id",
          "merchant_id",
          "attempt_id"
        ],
        "properties": {
          "payment_id": {
            "type": "string",
            "description": "Unique identifier for the payment. This ensures idempotency for multiple payments\nthat have been done by a single merchant. This field is auto generated and is returned in the API response."
          },
          "merchant_id": {
            "type": "string",
            "description": "The identifier for the Merchant Account."
          },
          "attempt_id": {
            "type": "string",
            "description": "The identifier for the payment transaction"
          }
        }
      },
      "PaypalRedirection": {
        "type": "object"
      },
      "PaypalSessionTokenResponse": {
        "type": "object",
        "required": [
          "session_token"
        ],
        "properties": {
          "session_token": {
            "type": "string",
            "description": "The session token for PayPal"
          }
        }
      },
      "PhoneDetails": {
        "type": "object",
        "properties": {
          "number": {
            "type": "string",
            "description": "The contact number",
            "example": "9999999999",
            "nullable": true
          },
          "country_code": {
            "type": "string",
            "description": "The country code attached to the number",
            "example": "+1",
            "nullable": true
          }
        }
      },
      "PrimaryBusinessDetails": {
        "type": "object",
        "required": [
          "country",
          "business"
        ],
        "properties": {
          "country": {
            "$ref": "#/components/schemas/CountryAlpha2"
          },
          "business": {
            "type": "string",
            "example": "food"
          }
        }
      },
      "ReceiverDetails": {
        "type": "object",
        "required": [
          "amount_received"
        ],
        "properties": {
          "amount_received": {
            "type": "integer",
            "format": "int64",
            "description": "The amount received by receiver"
          },
          "amount_charged": {
            "type": "integer",
            "format": "int64",
            "description": "The amount charged by ACH",
            "nullable": true
          },
          "amount_remaining": {
            "type": "integer",
            "format": "int64",
            "description": "The amount remaining to be sent via ACH",
            "nullable": true
          }
        }
      },
      "RedirectResponse": {
        "type": "object",
        "properties": {
          "param": {
            "type": "string",
            "nullable": true
          },
          "json_payload": {
            "type": "object",
            "nullable": true
          }
        }
      },
      "RefundListRequest": {
        "type": "object",
        "properties": {
          "payment_id": {
            "type": "string",
            "description": "The identifier for the payment",
            "nullable": true
          },
          "limit": {
            "type": "integer",
            "format": "int64",
            "description": "Limit on the number of objects to return",
            "nullable": true
          },
          "offset": {
            "type": "integer",
            "format": "int64",
            "description": "The starting point within a list of objects",
            "nullable": true
          },
          "time_range": {
            "allOf": [
              {
                "$ref": "#/components/schemas/TimeRange"
              }
            ],
            "nullable": true
          },
          "connector": {
            "type": "array",
            "items": {
              "type": "string"
            },
            "description": "The list of connectors to filter refunds list",
            "nullable": true
          },
          "currency": {
            "type": "array",
            "items": {
              "$ref": "#/components/schemas/Currency"
            },
            "description": "The list of currencies to filter refunds list",
            "nullable": true
          },
          "refund_status": {
            "type": "array",
            "items": {
              "$ref": "#/components/schemas/RefundStatus"
            },
            "description": "The list of refund statuses to filter refunds list",
            "nullable": true
          }
        }
      },
      "RefundListResponse": {
        "type": "object",
        "required": [
          "size",
          "data"
        ],
        "properties": {
          "size": {
            "type": "integer",
            "description": "The number of refunds included in the list",
            "minimum": 0.0
          },
          "data": {
            "type": "array",
            "items": {
              "$ref": "#/components/schemas/RefundResponse"
            },
            "description": "The List of refund response object"
          }
        }
      },
      "RefundRequest": {
        "type": "object",
        "required": [
          "payment_id"
        ],
        "properties": {
          "refund_id": {
            "type": "string",
            "description": "Unique Identifier for the Refund. This is to ensure idempotency for multiple partial refund initiated against the same payment. If the identifiers is not defined by the merchant, this filed shall be auto generated and provide in the API response. It is recommended to generate uuid(v4) as the refund_id.",
            "example": "ref_mbabizu24mvu3mela5njyhpit4",
            "nullable": true,
            "maxLength": 30,
            "minLength": 30
          },
          "payment_id": {
            "type": "string",
            "description": "Total amount for which the refund is to be initiated. Amount for the payment in lowest denomination of the currency. (i.e) in cents for USD denomination, in paisa for INR denomination etc. If not provided, this will default to the full payment amount",
            "example": "pay_mbabizu24mvu3mela5njyhpit4",
            "maxLength": 30,
            "minLength": 30
          },
          "merchant_id": {
            "type": "string",
            "description": "The identifier for the Merchant Account",
            "example": "y3oqhf46pyzuxjbcn2giaqnb44",
            "nullable": true,
            "maxLength": 255
          },
          "amount": {
            "type": "integer",
            "format": "int64",
            "description": "Total amount for which the refund is to be initiated. Amount for the payment in lowest denomination of the currency. (i.e) in cents for USD denomination, in paisa for INR denomination etc., If not provided, this will default to the full payment amount",
            "example": 6540,
            "nullable": true,
            "minimum": 100.0
          },
          "reason": {
            "type": "string",
            "description": "An arbitrary string attached to the object. Often useful for displaying to users and your customer support executive",
            "example": "Customer returned the product",
            "nullable": true,
            "maxLength": 255
          },
          "refund_type": {
            "allOf": [
              {
                "$ref": "#/components/schemas/RefundType"
              }
            ],
            "nullable": true
          },
          "metadata": {
            "type": "object",
            "description": "You can specify up to 50 keys, with key names up to 40 characters long and values up to 500 characters long. Metadata is useful for storing additional, structured information on an object.",
            "nullable": true
          },
          "merchant_connector_details": {
            "allOf": [
              {
                "$ref": "#/components/schemas/MerchantConnectorDetailsWrap"
              }
            ],
            "nullable": true
          }
        }
      },
      "RefundResponse": {
        "type": "object",
        "required": [
          "refund_id",
          "payment_id",
          "amount",
          "currency",
          "status",
          "connector"
        ],
        "properties": {
          "refund_id": {
            "type": "string",
            "description": "The identifier for refund"
          },
          "payment_id": {
            "type": "string",
            "description": "The identifier for payment"
          },
          "amount": {
            "type": "integer",
            "format": "int64",
            "description": "The refund amount, which should be less than or equal to the total payment amount. Amount for the payment in lowest denomination of the currency. (i.e) in cents for USD denomination, in paisa for INR denomination etc"
          },
          "currency": {
            "type": "string",
            "description": "The three-letter ISO currency code"
          },
          "reason": {
            "type": "string",
            "description": "An arbitrary string attached to the object. Often useful for displaying to users and your customer support executive",
            "nullable": true
          },
          "status": {
            "$ref": "#/components/schemas/RefundStatus"
          },
          "metadata": {
            "type": "object",
            "description": "You can specify up to 50 keys, with key names up to 40 characters long and values up to 500 characters long. Metadata is useful for storing additional, structured information on an object",
            "nullable": true
          },
          "error_message": {
            "type": "string",
            "description": "The error message",
            "nullable": true
          },
          "error_code": {
            "type": "string",
            "description": "The code for the error",
            "nullable": true
          },
          "created_at": {
            "type": "string",
            "format": "date-time",
            "description": "The timestamp at which refund is created",
            "nullable": true
          },
          "updated_at": {
            "type": "string",
            "format": "date-time",
            "description": "The timestamp at which refund is updated",
            "nullable": true
          },
          "connector": {
            "type": "string",
            "description": "The connector used for the refund and the corresponding payment",
            "example": "stripe"
          }
        }
      },
      "RefundStatus": {
        "type": "string",
        "description": "The status for refunds",
        "enum": [
          "succeeded",
          "failed",
          "pending",
          "review"
        ]
      },
      "RefundType": {
        "type": "string",
        "enum": [
          "scheduled",
          "instant"
        ]
      },
      "RefundUpdateRequest": {
        "type": "object",
        "properties": {
          "reason": {
            "type": "string",
            "description": "An arbitrary string attached to the object. Often useful for displaying to users and your customer support executive",
            "example": "Customer returned the product",
            "nullable": true,
            "maxLength": 255
          },
          "metadata": {
            "type": "object",
            "description": "You can specify up to 50 keys, with key names up to 40 characters long and values up to 500 characters long. Metadata is useful for storing additional, structured information on an object.",
            "nullable": true
          }
        }
      },
      "RetrieveApiKeyResponse": {
        "type": "object",
        "description": "The response body for retrieving an API Key.",
        "required": [
          "key_id",
          "merchant_id",
          "name",
          "prefix",
          "created",
          "expiration"
        ],
        "properties": {
          "key_id": {
            "type": "string",
            "description": "The identifier for the API Key.",
            "example": "5hEEqkgJUyuxgSKGArHA4mWSnX",
            "maxLength": 64
          },
          "merchant_id": {
            "type": "string",
            "description": "The identifier for the Merchant Account.",
            "example": "y3oqhf46pyzuxjbcn2giaqnb44",
            "maxLength": 64
          },
          "name": {
            "type": "string",
            "description": "The unique name for the API Key to help you identify it.",
            "example": "Sandbox integration key",
            "maxLength": 64
          },
          "description": {
            "type": "string",
            "description": "The description to provide more context about the API Key.",
            "example": "Key used by our developers to integrate with the sandbox environment",
            "nullable": true,
            "maxLength": 256
          },
          "prefix": {
            "type": "string",
            "description": "The first few characters of the plaintext API Key to help you identify it.",
            "maxLength": 64
          },
          "created": {
            "type": "string",
            "format": "date-time",
            "description": "The time at which the API Key was created.",
            "example": "2022-09-10T10:11:12Z"
          },
          "expiration": {
            "$ref": "#/components/schemas/ApiKeyExpiration"
          }
        }
      },
      "RevokeApiKeyResponse": {
        "type": "object",
        "description": "The response body for revoking an API Key.",
        "required": [
          "merchant_id",
          "key_id",
          "revoked"
        ],
        "properties": {
          "merchant_id": {
            "type": "string",
            "description": "The identifier for the Merchant Account.",
            "example": "y3oqhf46pyzuxjbcn2giaqnb44",
            "maxLength": 64
          },
          "key_id": {
            "type": "string",
            "description": "The identifier for the API Key.",
            "example": "5hEEqkgJUyuxgSKGArHA4mWSnX",
            "maxLength": 64
          },
          "revoked": {
            "type": "boolean",
            "description": "Indicates whether the API key was revoked or not.",
            "example": "true"
          }
        }
      },
      "RewardData": {
        "type": "object",
        "required": [
          "merchant_id"
        ],
        "properties": {
          "merchant_id": {
            "type": "string",
            "description": "The merchant ID with which we have to call the connector"
          }
        }
      },
      "RoutingAlgorithm": {
        "type": "string",
        "description": "The routing algorithm to be used to process the incoming request from merchant to outgoing payment processor or payment method. The default is 'Custom'",
        "enum": [
          "round_robin",
          "max_conversion",
          "min_cost",
          "custom"
        ],
        "example": "custom"
      },
      "SamsungPayWalletData": {
        "type": "object",
        "required": [
          "token"
        ],
        "properties": {
          "token": {
            "type": "string",
            "description": "The encrypted payment token from Samsung"
          }
        }
      },
      "SdkNextAction": {
        "type": "object",
        "required": [
          "next_action"
        ],
        "properties": {
          "next_action": {
            "$ref": "#/components/schemas/NextActionCall"
          }
        }
      },
      "SecretInfoToInitiateSdk": {
        "type": "object",
        "required": [
          "display",
          "payment"
        ],
        "properties": {
          "display": {
            "type": "string"
          },
          "payment": {
            "type": "string"
          }
        }
      },
      "SepaAndBacsBillingDetails": {
        "type": "object",
        "required": [
          "email",
          "name"
        ],
        "properties": {
          "email": {
            "type": "string",
            "description": "The Email ID for SEPA and BACS billing",
            "example": "example@me.com"
          },
          "name": {
            "type": "string",
            "description": "The billing name for SEPA and BACS billing",
            "example": "Jane Doe"
          }
        }
      },
      "SepaBankTransferInstructions": {
        "type": "object",
        "required": [
          "account_holder_name",
          "bic",
          "country",
          "iban"
        ],
        "properties": {
          "account_holder_name": {
            "type": "string",
            "example": "Jane Doe"
          },
          "bic": {
            "type": "string",
            "example": "1024419982"
          },
          "country": {
            "type": "string"
          },
          "iban": {
            "type": "string",
            "example": "123456789"
          }
        }
      },
      "SessionToken": {
        "oneOf": [
          {
            "allOf": [
              {
                "$ref": "#/components/schemas/GpaySessionTokenResponse"
              },
              {
                "type": "object",
                "required": [
                  "wallet_name"
                ],
                "properties": {
                  "wallet_name": {
                    "type": "string",
                    "enum": [
                      "google_pay"
                    ]
                  }
                }
              }
            ]
          },
          {
            "allOf": [
              {
                "$ref": "#/components/schemas/KlarnaSessionTokenResponse"
              },
              {
                "type": "object",
                "required": [
                  "wallet_name"
                ],
                "properties": {
                  "wallet_name": {
                    "type": "string",
                    "enum": [
                      "klarna"
                    ]
                  }
                }
              }
            ]
          },
          {
            "allOf": [
              {
                "$ref": "#/components/schemas/PaypalSessionTokenResponse"
              },
              {
                "type": "object",
                "required": [
                  "wallet_name"
                ],
                "properties": {
                  "wallet_name": {
                    "type": "string",
                    "enum": [
                      "paypal"
                    ]
                  }
                }
              }
            ]
          },
          {
            "allOf": [
              {
                "$ref": "#/components/schemas/ApplepaySessionTokenResponse"
              },
              {
                "type": "object",
                "required": [
                  "wallet_name"
                ],
                "properties": {
                  "wallet_name": {
                    "type": "string",
                    "enum": [
                      "apple_pay"
                    ]
                  }
                }
              }
            ]
          },
          {
            "type": "object",
            "required": [
              "wallet_name"
            ],
            "properties": {
              "wallet_name": {
                "type": "string",
                "enum": [
                  "no_session_token_received"
                ]
              }
            }
          }
        ],
        "discriminator": {
          "propertyName": "wallet_name"
        }
      },
      "ThirdPartySdkSessionResponse": {
        "type": "object",
        "required": [
          "secrets"
        ],
        "properties": {
          "secrets": {
            "$ref": "#/components/schemas/SecretInfoToInitiateSdk"
          }
        }
      },
      "TimeRange": {
        "type": "object",
        "required": [
          "start_time"
        ],
        "properties": {
          "start_time": {
            "type": "string",
            "format": "date-time",
            "description": "The start time to filter refunds list or to get list of filters. To get list of filters start time is needed to be passed"
          },
          "end_time": {
            "type": "string",
            "format": "date-time",
            "description": "The end time to filter refunds list or to get list of filters. If not passed the default time is now",
            "nullable": true
          }
        }
      },
      "UpdateApiKeyRequest": {
        "type": "object",
        "description": "The request body for updating an API Key.",
        "properties": {
          "name": {
            "type": "string",
            "description": "A unique name for the API Key to help you identify it.",
            "example": "Sandbox integration key",
            "nullable": true,
            "maxLength": 64
          },
          "description": {
            "type": "string",
            "description": "A description to provide more context about the API Key.",
            "example": "Key used by our developers to integrate with the sandbox environment",
            "nullable": true,
            "maxLength": 256
          },
          "expiration": {
            "allOf": [
              {
                "$ref": "#/components/schemas/ApiKeyExpiration"
              }
            ],
            "nullable": true
          }
        }
      },
      "UpiData": {
        "type": "object",
        "properties": {
          "vpa_id": {
            "type": "string",
            "example": "successtest@iata",
            "nullable": true
          }
        }
      },
      "WalletData": {
        "oneOf": [
          {
            "type": "object",
            "required": [
              "ali_pay_redirect"
            ],
            "properties": {
              "ali_pay_redirect": {
                "$ref": "#/components/schemas/AliPayRedirection"
              }
            }
          },
          {
            "type": "object",
            "required": [
              "gcash_redirect"
            ],
            "properties": {
              "gcash_redirect": {
                "$ref": "#/components/schemas/GcashRedirection"
              }
            }
          },
          {
            "type": "object",
            "required": [
<<<<<<< HEAD
              "momo"
            ],
            "properties": {
              "momo": {
                "$ref": "#/components/schemas/MomoRedirection"
              }
            }
          },
          {
            "type": "object",
            "required": [
              "kakao_pay"
=======
            "gcash_redirect"
>>>>>>> 4119bf3f
            ],
            "properties": {
              "gcash_redirect": {
                "$ref": "#/components/schemas/GcashRedirection"
              }
            }
          },
          {
            "type": "object",
            "required": [
            "kakao_pay_redirect"
            ],
            "properties": {
              "kakao_pay_redirect": {
                "$ref": "#/components/schemas/KakaoPayRedirection"
              }
            }
          },
          {
            "type": "object",
            "required": [
                 "kakao_pay_redirect"
            ],
            "properties": {
              "kakao_pay_redirect": {
                "$ref": "#/components/schemas/KakaoPayRedirection"
              }
            }
          },
          {
            "type": "object",
            "required": [
              "ali_pay_hk_redirect"
            ],
            "properties": {
              "ali_pay_hk_redirect": {
                "$ref": "#/components/schemas/AliPayHkRedirection"
              }
            }
          },
          {
            "type": "object",
            "required": [
              "apple_pay"
            ],
            "properties": {
              "apple_pay": {
                "$ref": "#/components/schemas/ApplePayWalletData"
              }
            }
          },
          {
            "type": "object",
            "required": [
              "google_pay_redirect"
            ],
            "properties": {
              "go_pay_redirect": {
                "$ref": "#/components/schemas/GoPayRedirection"
              }
            }
          },
          {
            "type": "object",
            "required": [
              "apple_pay_redirect"
            ],
            "properties": {
              "apple_pay_redirect": {
                "$ref": "#/components/schemas/ApplePayRedirectData"
              }
            }
          },
          {
            "type": "object",
            "required": [
              "apple_pay_third_party_sdk"
            ],
            "properties": {
              "apple_pay_third_party_sdk": {
                "$ref": "#/components/schemas/ApplePayThirdPartySdkData"
              }
            }
          },
          {
            "type": "object",
            "required": [
              "google_pay"
            ],
            "properties": {
              "google_pay": {
                "$ref": "#/components/schemas/GooglePayWalletData"
              }
            }
          },
          {
            "type": "object",
            "required": [
              "google_pay_redirect"
            ],
            "properties": {
              "google_pay_redirect": {
                "$ref": "#/components/schemas/GooglePayRedirectData"
              }
            }
          },
          {
            "type": "object",
            "required": [
              "google_pay_third_party_sdk"
            ],
            "properties": {
              "google_pay_third_party_sdk": {
                "$ref": "#/components/schemas/GooglePayThirdPartySdkData"
              }
            }
          },
          {
            "type": "object",
            "required": [
              "mb_way_redirect"
            ],
            "properties": {
              "mb_way_redirect": {
                "$ref": "#/components/schemas/MbWayRedirection"
              }
            }
          },
          {
            "type": "object",
            "required": [
              "mobile_pay_redirect"
            ],
            "properties": {
              "mobile_pay_redirect": {
                "$ref": "#/components/schemas/MobilePayRedirection"
              }
            }
          },
          {
            "type": "object",
            "required": [
              "paypal_redirect"
            ],
            "properties": {
              "paypal_redirect": {
                "$ref": "#/components/schemas/PaypalRedirection"
              }
            }
          },
          {
            "type": "object",
            "required": [
              "paypal_sdk"
            ],
            "properties": {
              "paypal_sdk": {
                "$ref": "#/components/schemas/PayPalWalletData"
              }
            }
          },
          {
            "type": "object",
            "required": [
              "samsung_pay"
            ],
            "properties": {
              "samsung_pay": {
                "$ref": "#/components/schemas/SamsungPayWalletData"
              }
            }
          },
          {
            "type": "object",
            "required": [
              "we_chat_pay_redirect"
            ],
            "properties": {
              "we_chat_pay_redirect": {
                "$ref": "#/components/schemas/WeChatPayRedirection"
              }
            }
          }
        ]
      },
      "WeChatPayRedirection": {
        "type": "object"
      },
      "WebhookDetails": {
        "type": "object",
        "properties": {
          "webhook_version": {
            "type": "string",
            "description": "The version for Webhook",
            "example": "1.0.2",
            "nullable": true,
            "maxLength": 255
          },
          "webhook_username": {
            "type": "string",
            "description": "The user name for Webhook login",
            "example": "ekart_retail",
            "nullable": true,
            "maxLength": 255
          },
          "webhook_password": {
            "type": "string",
            "description": "The password for Webhook login",
            "example": "ekart@123",
            "nullable": true,
            "maxLength": 255
          },
          "webhook_url": {
            "type": "string",
            "description": "The url for the webhook endpoint",
            "example": "www.ekart.com/webhooks",
            "nullable": true
          },
          "payment_created_enabled": {
            "type": "boolean",
            "description": "If this property is true, a webhook message is posted whenever a new payment is created",
            "example": true,
            "nullable": true
          },
          "payment_succeeded_enabled": {
            "type": "boolean",
            "description": "If this property is true, a webhook message is posted whenever a payment is successful",
            "example": true,
            "nullable": true
          },
          "payment_failed_enabled": {
            "type": "boolean",
            "description": "If this property is true, a webhook message is posted whenever a payment fails",
            "example": true,
            "nullable": true
          }
        }
      }
    },
    "securitySchemes": {
      "admin_api_key": {
        "type": "apiKey",
        "in": "header",
        "name": "api-key",
        "description": "Admin API keys allow you to perform some privileged actions such as creating a merchant account and Merchant Connector account."
      },
      "api_key": {
        "type": "apiKey",
        "in": "header",
        "name": "api-key",
        "description": "API keys are the most common method of authentication and can be obtained from the HyperSwitch dashboard."
      },
      "ephemeral_key": {
        "type": "apiKey",
        "in": "header",
        "name": "api-key",
        "description": "Ephemeral keys provide temporary access to singular data, such as access to a single customer object for a short period of time."
      },
      "publishable_key": {
        "type": "apiKey",
        "in": "header",
        "name": "api-key",
        "description": "Publishable keys are a type of keys that can be public and have limited scope of usage."
      }
    }
  },
  "tags": [
    {
      "name": "Merchant Account",
      "description": "Create and manage merchant accounts"
    },
    {
      "name": "Merchant Connector Account",
      "description": "Create and manage merchant connector accounts"
    },
    {
      "name": "Payments",
      "description": "Create and manage one-time payments, recurring payments and mandates"
    },
    {
      "name": "Refunds",
      "description": "Create and manage refunds for successful payments"
    },
    {
      "name": "Mandates",
      "description": "Manage mandates"
    },
    {
      "name": "Customers",
      "description": "Create and manage customers"
    },
    {
      "name": "Payment Methods",
      "description": "Create and manage payment methods of customers"
    },
    {
      "name": "Disputes",
      "description": "Manage disputes"
    }
  ]
}<|MERGE_RESOLUTION|>--- conflicted
+++ resolved
@@ -8168,7 +8168,6 @@
           {
             "type": "object",
             "required": [
-<<<<<<< HEAD
               "momo"
             ],
             "properties": {
@@ -8180,10 +8179,18 @@
           {
             "type": "object",
             "required": [
-              "kakao_pay"
-=======
-            "gcash_redirect"
->>>>>>> 4119bf3f
+            "momo"
+            ],
+            "properties": {
+              "momo": {
+                "$ref": "#/components/schemas/MomoRedirection"
+              }
+            }
+          },
+          {
+            "type": "object",
+            "required": [
+          "gcash_redirect"
             ],
             "properties": {
               "gcash_redirect": {
