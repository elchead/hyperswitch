--- conflicted
+++ resolved
@@ -80,14 +80,12 @@
 [opennode]
 api_key="API Key"
 
-<<<<<<< HEAD
 [nexinets]
 api_key = "api_key"
 key1 = "key1"
-=======
+
 
 [payeezy]
 api_key = "api_key"
 key1 = "key1"
-api_secret = "secret"
->>>>>>> cf902f19
+api_secret = "secret"