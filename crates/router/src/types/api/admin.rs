--- conflicted
+++ resolved
@@ -35,11 +35,8 @@
             primary_business_details,
             frm_routing_algorithm: item.frm_routing_algorithm,
             intent_fulfillment_time: item.intent_fulfillment_time,
-<<<<<<< HEAD
             payout_routing_algorithm: item.payout_routing_algorithm,
-=======
             organization_id: item.organization_id,
->>>>>>> 05540ea1
         })
     }
 }