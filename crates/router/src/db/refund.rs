--- conflicted
+++ resolved
@@ -526,23 +526,15 @@
                         )
                         .change_context(errors::StorageError::SerializationFailed)?;
 
-<<<<<<< HEAD
                     kv_wrapper::<(), _, _>(
                         self,
-                        KvOperation::Set::<storage_types::Refund>((field, redis_value)),
+                        KvOperation::Set::<storage_types::Refund>((&field, redis_value)),
                         &key,
                     )
                     .await
                     .change_context(errors::StorageError::KVError)?
                     .try_into_set()
                     .change_context(errors::StorageError::KVError)?;
-=======
-                    self.get_redis_conn()
-                        .map_err(Into::<errors::StorageError>::into)?
-                        .set_hash_fields(&key, (field, redis_value))
-                        .await
-                        .change_context(errors::StorageError::KVError)?;
->>>>>>> 6d09bf77
 
                     let redis_entry = kv::TypedSql {
                         op: kv::DBOperation::Update {
