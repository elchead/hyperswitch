use std::{
    collections::{HashMap, HashSet},
    str::FromStr,
};

use api_models::{
    admin::{self, PaymentMethodsEnabled},
    enums::{self as api_enums},
    payment_methods::{
        CardNetworkTypes, PaymentExperienceTypes, RequestPaymentMethodTypes, RequiredFieldInfo,
        ResponsePaymentMethodIntermediate, ResponsePaymentMethodTypes,
        ResponsePaymentMethodsEnabled,
    },
    payments::BankCodeResponse,
};
use common_utils::{
    consts,
    ext_traits::{AsyncExt, StringExt, ValueExt},
    generate_id,
};
<<<<<<< HEAD
use diesel_models::{encryption::Encryption, enums as storage_enums, payment_method};
use error_stack::{report, IntoReport, ResultExt};
use masking::Secret;
=======
use diesel_models::{enums as storage_enums, payment_method};
use error_stack::{IntoReport, ResultExt};
>>>>>>> 05540ea1
use router_env::{instrument, tracing};

#[cfg(feature = "basilisk")]
use crate::scheduler::metrics as scheduler_metrics;
use crate::{
    configs::settings,
    core::{
        errors::{self, StorageErrorExt},
        payment_methods::{
            transformers::{self as payment_methods},
            vault,
        },
        payments::helpers,
    },
    db, logger,
    pii::prelude::*,
    routes::{
        self,
        metrics::{self, request},
    },
    services,
    types::{
        api::{self, PaymentMethodCreateExt},
        domain::{self, types::decrypt},
        storage::{self, enums},
        transformers::ForeignInto,
    },
    utils::{self, ConnectorResponseExt, OptionExt},
};

#[instrument(skip_all)]
pub async fn create_payment_method(
    db: &dyn db::StorageInterface,
    req: &api::PaymentMethodCreate,
    customer_id: &str,
    payment_method_id: &str,
    merchant_id: &str,
    pm_metadata: Option<serde_json::Value>,
) -> errors::CustomResult<storage::PaymentMethod, errors::StorageError> {
    let response = db
        .insert_payment_method(storage::PaymentMethodNew {
            customer_id: customer_id.to_string(),
            merchant_id: merchant_id.to_string(),
            payment_method_id: payment_method_id.to_string(),
            payment_method: req.payment_method,
            payment_method_type: req.payment_method_type,
            payment_method_issuer: req.payment_method_issuer.clone(),
            scheme: req.card_network.clone(),
            metadata: pm_metadata.map(masking::Secret::new),
            ..storage::PaymentMethodNew::default()
        })
        .await?;

    Ok(response)
}

#[instrument(skip_all)]
pub async fn add_payment_method(
    state: &routes::AppState,
    req: api::PaymentMethodCreate,
    merchant_account: &domain::MerchantAccount,
) -> errors::RouterResponse<api::PaymentMethodResponse> {
    req.validate()?;
    let merchant_id = &merchant_account.merchant_id;
    let customer_id = req.customer_id.clone().get_required_value("customer_id")?;
    let response = match req.card.clone() {
        Some(card) => add_card_to_locker(
            state,
            req.clone(),
            card,
            customer_id.clone(),
            merchant_account,
        )
        .await
        .change_context(errors::ApiErrorResponse::InternalServerError)
        .attach_printable("Add Card Failed"),
        None => {
            let pm_id = generate_id(consts::ID_LENGTH, "pm");
            let payment_method_response = api::PaymentMethodResponse {
                merchant_id: merchant_id.to_string(),
                customer_id: Some(customer_id.clone()),
                payment_method_id: pm_id,
                payment_method: req.payment_method,
                payment_method_type: req.payment_method_type,
                card: None,
                metadata: req.metadata.clone(),
                created: Some(common_utils::date_time::now()),
                recurring_enabled: false,           //[#219]
                installment_payment_enabled: false, //[#219]
                payment_experience: Some(vec![api_models::enums::PaymentExperience::RedirectToUrl]), //[#219]
            };
            Ok((payment_method_response, false))
        }
    };

    let (resp, is_duplicate) = response?;
    if !is_duplicate {
        let pm_metadata = resp.metadata.as_ref().map(|data| data.peek());
        create_payment_method(
            &*state.store,
            &req,
            &customer_id,
            &resp.payment_method_id,
            &resp.merchant_id,
            pm_metadata.cloned(),
        )
        .await
        .change_context(errors::ApiErrorResponse::InternalServerError)
        .attach_printable("Failed to save Payment Method")?;
    }

    Ok(resp).map(services::ApplicationResponse::Json)
}

#[instrument(skip_all)]
pub async fn update_customer_payment_method(
    state: &routes::AppState,
    merchant_account: domain::MerchantAccount,
    req: api::PaymentMethodUpdate,
    payment_method_id: &str,
) -> errors::RouterResponse<api::PaymentMethodResponse> {
    let db = &*state.store;
    let pm = db
        .delete_payment_method_by_merchant_id_payment_method_id(
            &merchant_account.merchant_id,
            payment_method_id,
        )
        .await
        .to_not_found_response(errors::ApiErrorResponse::PaymentMethodNotFound)?;
    if pm.payment_method == enums::PaymentMethod::Card {
        delete_card_from_locker(
            state,
            &pm.customer_id,
            &pm.merchant_id,
            &pm.payment_method_id,
        )
        .await?;
    };
    let new_pm = api::PaymentMethodCreate {
        payment_method: pm.payment_method,
        payment_method_type: pm.payment_method_type,
        payment_method_issuer: pm.payment_method_issuer,
        payment_method_issuer_code: pm.payment_method_issuer_code,
        card: req.card,
        metadata: req.metadata,
        customer_id: Some(pm.customer_id),
        card_network: req
            .card_network
            .as_ref()
            .map(|card_network| card_network.to_string()),
    };
    add_payment_method(state, new_pm, &merchant_account).await
}

// Wrapper function to switch lockers

/// The response will be the tuple of PaymentMethodResponse and the duplication check of payment_method
pub async fn add_card_to_locker(
    state: &routes::AppState,
    req: api::PaymentMethodCreate,
    card: api::CardDetail,
    customer_id: String,
    merchant_account: &domain::MerchantAccount,
) -> errors::CustomResult<(api::PaymentMethodResponse, bool), errors::VaultError> {
    metrics::STORED_TO_LOCKER.add(&metrics::CONTEXT, 1, &[]);
    request::record_operation_time(
        async {
            add_card_hs(state, req, card, customer_id, merchant_account)
                .await
                .map_err(|error| {
                    metrics::CARD_LOCKER_FAILURES.add(&metrics::CONTEXT, 1, &[]);
                    error
                })
        },
        &metrics::CARD_ADD_TIME,
    )
    .await
}

pub async fn get_card_from_locker(
    state: &routes::AppState,
    customer_id: &str,
    merchant_id: &str,
    card_reference: &str,
) -> errors::RouterResult<payment_methods::Card> {
    metrics::GET_FROM_LOCKER.add(&metrics::CONTEXT, 1, &[]);

    request::record_operation_time(
        async {
            get_card_from_hs_locker(state, customer_id, merchant_id, card_reference)
                .await
                .change_context(errors::ApiErrorResponse::InternalServerError)
                .attach_printable("Failed while getting card from basilisk_hs")
                .map_err(|error| {
                    metrics::CARD_LOCKER_FAILURES.add(&metrics::CONTEXT, 1, &[]);
                    error
                })
        },
        &metrics::CARD_GET_TIME,
    )
    .await
}

pub async fn delete_card_from_locker(
    state: &routes::AppState,
    customer_id: &str,
    merchant_id: &str,
    card_reference: &str,
) -> errors::RouterResult<payment_methods::DeleteCardResp> {
    metrics::DELETE_FROM_LOCKER.add(&metrics::CONTEXT, 1, &[]);

    request::record_operation_time(
        async {
            delete_card_from_hs_locker(state, customer_id, merchant_id, card_reference)
                .await
                .map_err(|error| {
                    metrics::CARD_LOCKER_FAILURES.add(&metrics::CONTEXT, 1, &[]);
                    error
                })
        },
        &metrics::CARD_DELETE_TIME,
    )
    .await
}

#[instrument(skip_all)]
pub async fn add_card_hs(
    state: &routes::AppState,
    req: api::PaymentMethodCreate,
    card: api::CardDetail,
    customer_id: String,
    merchant_account: &domain::MerchantAccount,
) -> errors::CustomResult<(api::PaymentMethodResponse, bool), errors::VaultError> {
    let store_card_payload =
        call_to_card_hs(state, &card, None, &customer_id, merchant_account).await?;

    let payment_method_resp = payment_methods::mk_add_card_response_hs(
        card,
        store_card_payload.card_reference,
        req,
        &merchant_account.merchant_id,
    );
    Ok((
        payment_method_resp,
        store_card_payload.duplicate.unwrap_or(false),
    ))
}

#[instrument(skip_all)]
pub async fn get_payment_method_from_hs_locker<'a>(
    state: &'a routes::AppState,
    key_store: &domain::MerchantKeyStore,
    customer_id: &str,
    merchant_id: &str,
    payment_method_reference: &'a str,
) -> errors::CustomResult<Secret<String>, errors::VaultError> {
    let locker = &state.conf.locker;
    #[cfg(not(feature = "kms"))]
    let jwekey = &state.conf.jwekey;
    #[cfg(feature = "kms")]
    let jwekey = &state.kms_secrets;

    let request = payment_methods::mk_get_card_request_hs(
        jwekey,
        locker,
        customer_id,
        merchant_id,
        payment_method_reference,
    )
    .await
    .change_context(errors::VaultError::FetchPaymentMethodFailed)
    .attach_printable("Making get payment method request failed")?;
    if !locker.mock_locker {
        let response = services::call_connector_api(state, request)
            .await
            .change_context(errors::VaultError::FetchPaymentMethodFailed)
            .attach_printable("Failed while executing call_connector_api for get_card");
        let jwe_body: services::JweBody = response
            .get_response_inner("JweBody")
            .change_context(errors::VaultError::FetchPaymentMethodFailed)?;
        let decrypted_payload = payment_methods::get_decrypted_response_payload(jwekey, jwe_body)
            .await
            .change_context(errors::VaultError::FetchPaymentMethodFailed)
            .attach_printable("Error getting decrypted response payload for get card")?;
        let get_card_resp: payment_methods::RetrieveCardResp = decrypted_payload
            .parse_struct("RetrieveCardResp")
            .change_context(errors::VaultError::FetchPaymentMethodFailed)?;
        let retrieve_card_resp = get_card_resp
            .payload
            .get_required_value("RetrieveCardRespPayload")
            .change_context(errors::VaultError::FetchPaymentMethodFailed)?;
        retrieve_card_resp
            .encrypted_card_data
            .get_required_value("encrypted_card_data")
            .change_context(errors::VaultError::FetchPaymentMethodFailed)
    } else {
        let get_card_resp =
            mock_get_payment_method(&*state.store, key_store, payment_method_reference).await?;
        Ok(get_card_resp.payment_method.payment_method_data)
    }
}

#[instrument(skip_all)]
pub async fn call_to_card_hs(
    state: &routes::AppState,
    card: &api::CardDetail,
    enc_value: Option<&str>,
    customer_id: &str,
    merchant_account: &domain::MerchantAccount,
) -> errors::CustomResult<payment_methods::StoreCardRespPayload, errors::VaultError> {
    let locker = &state.conf.locker;
    #[cfg(not(feature = "kms"))]
    let jwekey = &state.conf.jwekey;
    #[cfg(feature = "kms")]
    let jwekey = &state.kms_secrets;

    let db = &*state.store;
    let merchant_id = &merchant_account.merchant_id;

<<<<<<< HEAD
    let request = payment_methods::mk_add_card_request_hs(
        jwekey,
        locker,
        card,
        enc_value,
        customer_id,
        merchant_id,
    )
    .await?;

=======
>>>>>>> 05540ea1
    let stored_card_response = if !locker.mock_locker {
        let request = payment_methods::mk_add_card_request_hs(
            jwekey,
            locker,
            &card,
            &customer_id,
            merchant_id,
        )
        .await?;
        let response = services::call_connector_api(state, request)
            .await
            .change_context(errors::VaultError::SaveCardFailed);

        let jwe_body: services::JweBody = response
            .get_response_inner("JweBody")
            .change_context(errors::VaultError::FetchCardFailed)?;

        let decrypted_payload = payment_methods::get_decrypted_response_payload(jwekey, jwe_body)
            .await
            .change_context(errors::VaultError::SaveCardFailed)
            .attach_printable("Error getting decrypted response payload")?;
        let stored_card_resp: payment_methods::StoreCardResp = decrypted_payload
            .parse_struct("StoreCardResp")
            .change_context(errors::VaultError::ResponseDeserializationFailed)?;
        stored_card_resp
    } else {
        let card_id = generate_id(consts::ID_LENGTH, "card");
        mock_add_card_hs(db, &card_id, card, None, None, None, Some(customer_id)).await?
    };

    let stored_card = stored_card_response
        .payload
        .get_required_value("StoreCardRespPayload")
        .change_context(errors::VaultError::SaveCardFailed)?;
    Ok(stored_card)
}

pub async fn update_payment_method(
    db: &dyn db::StorageInterface,
    pm: payment_method::PaymentMethod,
    pm_metadata: serde_json::Value,
) -> errors::CustomResult<(), errors::VaultError> {
    let pm_update = payment_method::PaymentMethodUpdate::MetadataUpdate {
        metadata: Some(pm_metadata),
    };
    db.update_payment_method(pm, pm_update)
        .await
        .change_context(errors::VaultError::UpdateInPaymentMethodDataTableFailed)?;
    Ok(())
}

#[instrument(skip_all)]
pub async fn get_card_from_hs_locker<'a>(
    state: &'a routes::AppState,
    customer_id: &str,
    merchant_id: &str,
    card_reference: &'a str,
) -> errors::CustomResult<payment_methods::Card, errors::VaultError> {
    let locker = &state.conf.locker;
    #[cfg(not(feature = "kms"))]
    let jwekey = &state.conf.jwekey;
    #[cfg(feature = "kms")]
    let jwekey = &state.kms_secrets;

    if !locker.mock_locker {
        let request = payment_methods::mk_get_card_request_hs(
            jwekey,
            locker,
            customer_id,
            merchant_id,
            card_reference,
        )
        .await
        .change_context(errors::VaultError::FetchCardFailed)
        .attach_printable("Making get card request failed")?;
        let response = services::call_connector_api(state, request)
            .await
            .change_context(errors::VaultError::FetchCardFailed)
            .attach_printable("Failed while executing call_connector_api for get_card");
        let jwe_body: services::JweBody = response
            .get_response_inner("JweBody")
            .change_context(errors::VaultError::FetchCardFailed)?;
        let decrypted_payload = payment_methods::get_decrypted_response_payload(jwekey, jwe_body)
            .await
            .change_context(errors::VaultError::FetchCardFailed)
            .attach_printable("Error getting decrypted response payload for get card")?;
        let get_card_resp: payment_methods::RetrieveCardResp = decrypted_payload
            .parse_struct("RetrieveCardResp")
            .change_context(errors::VaultError::FetchCardFailed)?;
        let retrieve_card_resp = get_card_resp
            .payload
            .get_required_value("RetrieveCardRespPayload")
            .change_context(errors::VaultError::FetchCardFailed)?;
        retrieve_card_resp
            .card
            .get_required_value("Card")
            .change_context(errors::VaultError::FetchCardFailed)
    } else {
        let (get_card_resp, _) = mock_get_card(&*state.store, card_reference).await?;
        payment_methods::mk_get_card_response(get_card_resp)
            .change_context(errors::VaultError::ResponseDeserializationFailed)
    }
}

#[instrument(skip_all)]
pub async fn delete_card_from_hs_locker<'a>(
    state: &'a routes::AppState,
    customer_id: &str,
    merchant_id: &str,
    card_reference: &'a str,
) -> errors::RouterResult<payment_methods::DeleteCardResp> {
    let locker = &state.conf.locker;
    #[cfg(not(feature = "kms"))]
    let jwekey = &state.conf.jwekey;
    #[cfg(feature = "kms")]
    let jwekey = &state.kms_secrets;

    let request = payment_methods::mk_delete_card_request_hs(
        jwekey,
        locker,
        customer_id,
        merchant_id,
        card_reference,
    )
    .await
    .change_context(errors::ApiErrorResponse::InternalServerError)
    .attach_printable("Making delete card request failed")?;

    if !locker.mock_locker {
        let response = services::call_connector_api(state, request)
            .await
            .change_context(errors::ApiErrorResponse::InternalServerError)
            .attach_printable("Failed while executing call_connector_api for delete card");
        let jwe_body: services::JweBody = response.get_response_inner("JweBody")?;
        let decrypted_payload = payment_methods::get_decrypted_response_payload(jwekey, jwe_body)
            .await
            .change_context(errors::ApiErrorResponse::InternalServerError)
            .attach_printable("Error getting decrypted response payload for delete card")?;
        let delete_card_resp: payment_methods::DeleteCardResp = decrypted_payload
            .parse_struct("DeleteCardResp")
            .change_context(errors::ApiErrorResponse::InternalServerError)?;
        Ok(delete_card_resp)
    } else {
        Ok(mock_delete_card_hs(&*state.store, card_reference)
            .await
            .change_context(errors::ApiErrorResponse::InternalServerError)
            .attach_printable("card_delete_failure_message")?)
    }
}

///Mock api for local testing
#[instrument(skip_all)]
pub async fn mock_add_card_hs(
    db: &dyn db::StorageInterface,
    card_id: &str,
    card: &api::CardDetail,
    card_cvc: Option<String>,
    enc_val: Option<&str>,
    payment_method_id: Option<String>,
    customer_id: Option<&str>,
) -> errors::CustomResult<payment_methods::StoreCardResp, errors::VaultError> {
    let locker_mock_up = storage::LockerMockUpNew {
        card_id: card_id.to_string(),
        external_id: uuid::Uuid::new_v4().to_string(),
        card_fingerprint: uuid::Uuid::new_v4().to_string(),
        card_global_fingerprint: uuid::Uuid::new_v4().to_string(),
        merchant_id: "mm01".to_string(),
        card_number: card.card_number.peek().to_string(),
        card_exp_year: card.card_exp_year.peek().to_string(),
        card_exp_month: card.card_exp_month.peek().to_string(),
        card_cvc,
        payment_method_id,
        customer_id: customer_id.map(str::to_string),
        name_on_card: card.card_holder_name.to_owned().expose_option(),
        nickname: card.nick_name.to_owned().map(masking::Secret::expose),
        encrypted_card_data: enc_val.map(|e| e.to_string()),
    };

    let response = db
        .insert_locker_mock_up(locker_mock_up)
        .await
        .change_context(errors::VaultError::SaveCardFailed)?;
    let payload = payment_methods::StoreCardRespPayload {
        card_reference: response.card_id,
        duplicate: Some(false),
    };
    Ok(payment_methods::StoreCardResp {
        status: "SUCCESS".to_string(),
        error_code: None,
        error_message: None,
        payload: Some(payload),
    })
}

<<<<<<< HEAD
// Legacy Locker Function
pub async fn mock_add_card(
    db: &dyn db::StorageInterface,
    card_id: &str,
    card: &api::CardDetail,
    card_cvc: Option<String>,
    payment_method_id: Option<String>,
    customer_id: Option<&str>,
) -> errors::CustomResult<payment_methods::AddCardResponse, errors::VaultError> {
    let locker_mock_up = storage::LockerMockUpNew {
        card_id: card_id.to_string(),
        external_id: uuid::Uuid::new_v4().to_string(),
        card_fingerprint: uuid::Uuid::new_v4().to_string(),
        card_global_fingerprint: uuid::Uuid::new_v4().to_string(),
        merchant_id: "mm01".to_string(),
        card_number: card.card_number.peek().to_string(),
        card_exp_year: card.card_exp_year.peek().to_string(),
        card_exp_month: card.card_exp_month.peek().to_string(),
        card_cvc,
        payment_method_id,
        customer_id: customer_id.map(str::to_string),
        name_on_card: card.card_holder_name.to_owned().expose_option(),
        nickname: card.nick_name.to_owned().map(masking::Secret::expose),
        encrypted_card_data: None,
    };
    let response = db
        .insert_locker_mock_up(locker_mock_up)
        .await
        .change_context(errors::VaultError::SaveCardFailed)?;
    Ok(payment_methods::AddCardResponse {
        card_id: response.card_id,
        external_id: response.external_id,
        card_fingerprint: response.card_fingerprint.into(),
        card_global_fingerprint: response.card_global_fingerprint.into(),
        merchant_id: Some(response.merchant_id),
        card_number: response
            .card_number
            .try_into()
            .into_report()
            .change_context(errors::VaultError::ResponseDeserializationFailed)
            .attach_printable("Invalid card number format from the mock locker")
            .map(Some)?,
        card_exp_year: Some(response.card_exp_year.into()),
        card_exp_month: Some(response.card_exp_month.into()),
        name_on_card: response.name_on_card.map(|c| c.into()),
        nickname: response.nickname,
        customer_id: response.customer_id,
        duplicate: response.duplicate,
    })
}

=======
>>>>>>> 05540ea1
#[instrument(skip_all)]
pub async fn mock_get_card<'a>(
    db: &dyn db::StorageInterface,
    card_id: &'a str,
) -> errors::CustomResult<(payment_methods::GetCardResponse, Option<String>), errors::VaultError> {
    let locker_mock_up = db
        .find_locker_by_card_id(card_id)
        .await
        .change_context(errors::VaultError::FetchCardFailed)?;
    let add_card_response = payment_methods::AddCardResponse {
        card_id: locker_mock_up
            .payment_method_id
            .unwrap_or(locker_mock_up.card_id),
        external_id: locker_mock_up.external_id,
        card_fingerprint: locker_mock_up.card_fingerprint.into(),
        card_global_fingerprint: locker_mock_up.card_global_fingerprint.into(),
        merchant_id: Some(locker_mock_up.merchant_id),
        card_number: locker_mock_up
            .card_number
            .try_into()
            .into_report()
            .change_context(errors::VaultError::ResponseDeserializationFailed)
            .attach_printable("Invalid card number format from the mock locker")
            .map(Some)?,
        card_exp_year: Some(locker_mock_up.card_exp_year.into()),
        card_exp_month: Some(locker_mock_up.card_exp_month.into()),
        name_on_card: locker_mock_up.name_on_card.map(|card| card.into()),
        nickname: locker_mock_up.nickname,
        customer_id: locker_mock_up.customer_id,
        duplicate: locker_mock_up.duplicate,
    };
    Ok((
        payment_methods::GetCardResponse {
            card: add_card_response,
        },
        locker_mock_up.card_cvc,
    ))
}

#[instrument(skip_all)]
pub async fn mock_get_payment_method<'a>(
    db: &dyn db::StorageInterface,
    key_store: &domain::MerchantKeyStore,
    card_id: &'a str,
) -> errors::CustomResult<payment_methods::GetPaymentMethodResponse, errors::VaultError> {
    let locker_mock_up = db
        .find_locker_by_card_id(card_id)
        .await
        .change_context(errors::VaultError::FetchPaymentMethodFailed)?;
    let dec_data = if let Some(e) = locker_mock_up.encrypted_card_data {
        // Fetch key
        let key = key_store.key.get_inner().peek();
        // Decode
        let decoded_bytes = hex::decode(e)
            .into_report()
            .change_context(errors::VaultError::ResponseDeserializationFailed)
            .attach_printable("Failed to decode hex string into bytes")?;
        // Decrypt
        async { decrypt(Some(Encryption::new(decoded_bytes.into())), key).await }
            .await
            .change_context(errors::VaultError::FetchPaymentMethodFailed)?
            .map_or(
                Err(report!(errors::VaultError::FetchPaymentMethodFailed)),
                |d| Ok(d.into_inner()),
            )
    } else {
        Err(report!(errors::VaultError::FetchPaymentMethodFailed))
    }?;
    let payment_method_response = payment_methods::AddPaymentMethodResponse {
        payment_method_id: locker_mock_up
            .payment_method_id
            .unwrap_or(locker_mock_up.card_id),
        external_id: locker_mock_up.external_id,
        merchant_id: Some(locker_mock_up.merchant_id),
        nickname: locker_mock_up.nickname,
        customer_id: locker_mock_up.customer_id,
        duplicate: locker_mock_up.duplicate,
        payment_method_data: dec_data,
    };
    Ok(payment_methods::GetPaymentMethodResponse {
        payment_method: payment_method_response,
    })
}

#[instrument(skip_all)]
pub async fn mock_delete_card_hs<'a>(
    db: &dyn db::StorageInterface,
    card_id: &'a str,
) -> errors::CustomResult<payment_methods::DeleteCardResp, errors::VaultError> {
    db.delete_locker_mock_up(card_id)
        .await
        .change_context(errors::VaultError::FetchCardFailed)?;
    Ok(payment_methods::DeleteCardResp {
        status: "SUCCESS".to_string(),
        error_code: None,
        error_message: None,
    })
}

#[instrument(skip_all)]
pub async fn mock_delete_card<'a>(
    db: &dyn db::StorageInterface,
    card_id: &'a str,
) -> errors::CustomResult<payment_methods::DeleteCardResponse, errors::VaultError> {
    let locker_mock_up = db
        .delete_locker_mock_up(card_id)
        .await
        .change_context(errors::VaultError::FetchCardFailed)?;
    Ok(payment_methods::DeleteCardResponse {
        card_id: Some(locker_mock_up.card_id),
        external_id: Some(locker_mock_up.external_id),
        card_isin: None,
        status: "SUCCESS".to_string(),
    })
}
//------------------------------------------------------------------------------
pub fn get_banks(
    state: &routes::AppState,
    pm_type: api_enums::PaymentMethodType,
    connectors: Vec<String>,
) -> Result<Vec<BankCodeResponse>, errors::ApiErrorResponse> {
    let mut bank_names_hm: HashMap<String, HashSet<api_enums::BankNames>> = HashMap::new();

    if matches!(
        pm_type,
        api_enums::PaymentMethodType::Giropay | api_enums::PaymentMethodType::Sofort
    ) {
        Ok(vec![BankCodeResponse {
            bank_name: vec![],
            eligible_connectors: connectors,
        }])
    } else {
        let mut bank_code_responses = vec![];
        for connector in &connectors {
            if let Some(connector_bank_names) = state.conf.bank_config.0.get(&pm_type) {
                if let Some(connector_hash_set) = connector_bank_names.0.get(connector) {
                    bank_names_hm.insert(connector.clone(), connector_hash_set.banks.clone());
                } else {
                    logger::error!("Could not find any configured connectors for payment_method -> {pm_type} for connector -> {connector}");
                }
            } else {
                logger::error!("Could not find any configured banks for payment_method -> {pm_type} for connector -> {connector}");
            }
        }

        let vector_of_hashsets = bank_names_hm
            .values()
            .map(|bank_names_hashset| bank_names_hashset.to_owned())
            .collect::<Vec<_>>();

        let mut common_bank_names = HashSet::new();
        if let Some(first_element) = vector_of_hashsets.first() {
            common_bank_names = vector_of_hashsets
                .iter()
                .skip(1)
                .fold(first_element.to_owned(), |acc, hs| {
                    acc.intersection(hs).cloned().collect()
                });
        }

        if !common_bank_names.is_empty() {
            bank_code_responses.push(BankCodeResponse {
                bank_name: common_bank_names.clone().into_iter().collect(),
                eligible_connectors: connectors.clone(),
            });
        }

        for connector in connectors {
            if let Some(all_bank_codes_for_connector) = bank_names_hm.get(&connector) {
                let remaining_bank_codes: HashSet<_> = all_bank_codes_for_connector
                    .difference(&common_bank_names)
                    .collect();

                if !remaining_bank_codes.is_empty() {
                    bank_code_responses.push(BankCodeResponse {
                        bank_name: remaining_bank_codes
                            .into_iter()
                            .map(|ele| ele.to_owned())
                            .collect(),
                        eligible_connectors: vec![connector],
                    })
                }
            } else {
                logger::error!("Could not find any configured banks for payment_method -> {pm_type} for connector -> {connector}");
            }
        }
        Ok(bank_code_responses)
    }
}

pub async fn list_payment_methods(
    state: &routes::AppState,
    merchant_account: domain::MerchantAccount,
    key_store: domain::MerchantKeyStore,
    mut req: api::PaymentMethodListRequest,
) -> errors::RouterResponse<api::PaymentMethodListResponse> {
    let db = &*state.store;
    let pm_config_mapping = &state.conf.pm_filters;

    let payment_intent = helpers::verify_payment_intent_time_and_client_secret(
        db,
        &merchant_account,
        req.client_secret.clone(),
    )
    .await?;

    let address = payment_intent
        .as_ref()
        .async_map(|pi| async {
            helpers::get_address_by_id(db, pi.shipping_address_id.clone(), &key_store).await
        })
        .await
        .transpose()?
        .flatten();

    let payment_attempt = payment_intent
        .as_ref()
        .async_map(|pi| async {
            db.find_payment_attempt_by_payment_id_merchant_id_attempt_id(
                &pi.payment_id,
                &pi.merchant_id,
                &pi.active_attempt_id,
                merchant_account.storage_scheme,
            )
            .await
            .change_context(errors::ApiErrorResponse::PaymentNotFound)
        })
        .await
        .transpose()?;

    let all_mcas = db
        .find_merchant_connector_account_by_merchant_id_and_disabled_list(
            &merchant_account.merchant_id,
            false,
            &key_store,
        )
        .await
        .to_not_found_response(errors::ApiErrorResponse::MerchantAccountNotFound)?;

    // filter out connectors based on the business country
    let filtered_mcas =
        helpers::filter_mca_based_on_business_details(all_mcas, payment_intent.as_ref());

    logger::debug!(mca_before_filtering=?filtered_mcas);

    let mut response: Vec<ResponsePaymentMethodIntermediate> = vec![];
    for mca in filtered_mcas {
        let payment_methods = match mca.payment_methods_enabled {
            Some(pm) => pm,
            None => continue,
        };

        filter_payment_methods(
            payment_methods,
            &mut req,
            &mut response,
            payment_intent.as_ref(),
            payment_attempt.as_ref(),
            address.as_ref(),
            mca.connector_name,
            pm_config_mapping,
            &state.conf.mandates.supported_payment_methods,
        )
        .await?;
    }

    logger::debug!(filtered_payment_methods=?response);

    let mut payment_experiences_consolidated_hm: HashMap<
        api_enums::PaymentMethod,
        HashMap<api_enums::PaymentMethodType, HashMap<api_enums::PaymentExperience, Vec<String>>>,
    > = HashMap::new();

    let mut card_networks_consolidated_hm: HashMap<
        api_enums::PaymentMethod,
        HashMap<api_enums::PaymentMethodType, HashMap<api_enums::CardNetwork, Vec<String>>>,
    > = HashMap::new();

    let mut banks_consolidated_hm: HashMap<api_enums::PaymentMethodType, Vec<String>> =
        HashMap::new();

    let mut bank_debits_consolidated_hm =
        HashMap::<api_enums::PaymentMethodType, Vec<String>>::new();

    let mut bank_transfer_consolidated_hm =
        HashMap::<api_enums::PaymentMethodType, Vec<String>>::new();

    let mut required_fields_hm = HashMap::<
        api_enums::PaymentMethod,
        HashMap<api_enums::PaymentMethodType, HashSet<RequiredFieldInfo>>,
    >::new();

    for element in response.clone() {
        let payment_method = element.payment_method;
        let payment_method_type = element.payment_method_type;
        let connector = element.connector.clone();

        let connector_variant = api_enums::Connector::from_str(connector.as_str())
            .into_report()
            .change_context(errors::ConnectorError::InvalidConnectorName)
            .change_context(errors::ApiErrorResponse::InvalidDataValue {
                field_name: "connector",
            })
            .attach_printable_lazy(|| format!("unable to parse connector name {connector:?}"))?;
        state.conf.required_fields.0.get(&payment_method).map(
            |required_fields_hm_for_each_payment_method_type| {
                required_fields_hm_for_each_payment_method_type
                    .0
                    .get(&payment_method_type)
                    .map(|required_fields_hm_for_each_connector| {
                        required_fields_hm
                            .entry(payment_method)
                            .or_insert(HashMap::new());
                        required_fields_hm_for_each_connector
                            .fields
                            .get(&connector_variant)
                            .map(|required_fields_vec| {
                                // If payment_method_type already exist in required_fields_hm, extend the required_fields hs to existing hs.
                                let required_fields_hs =
                                    HashSet::from_iter(required_fields_vec.iter().cloned());

                                let existing_req_fields_hs = required_fields_hm
                                    .get_mut(&payment_method)
                                    .and_then(|inner_hm| inner_hm.get_mut(&payment_method_type));

                                if let Some(inner_hs) = existing_req_fields_hs {
                                    inner_hs.extend(required_fields_hs);
                                } else {
                                    required_fields_hm.get_mut(&payment_method).map(|inner_hm| {
                                        inner_hm.insert(payment_method_type, required_fields_hs)
                                    });
                                }
                            })
                    })
            },
        );

        if let Some(payment_experience) = element.payment_experience {
            if let Some(payment_method_hm) =
                payment_experiences_consolidated_hm.get_mut(&payment_method)
            {
                if let Some(payment_method_type_hm) =
                    payment_method_hm.get_mut(&payment_method_type)
                {
                    if let Some(vector_of_connectors) =
                        payment_method_type_hm.get_mut(&payment_experience)
                    {
                        vector_of_connectors.push(connector);
                    } else {
                        payment_method_type_hm.insert(payment_experience, vec![connector]);
                    }
                } else {
                    payment_method_hm.insert(
                        payment_method_type,
                        HashMap::from([(payment_experience, vec![connector])]),
                    );
                }
            } else {
                let inner_hm = HashMap::from([(payment_experience, vec![connector])]);
                let payment_method_type_hm = HashMap::from([(payment_method_type, inner_hm)]);
                payment_experiences_consolidated_hm.insert(payment_method, payment_method_type_hm);
            }
        }

        if let Some(card_networks) = element.card_networks {
            if let Some(payment_method_hm) = card_networks_consolidated_hm.get_mut(&payment_method)
            {
                if let Some(payment_method_type_hm) =
                    payment_method_hm.get_mut(&payment_method_type)
                {
                    for card_network in card_networks {
                        if let Some(vector_of_connectors) =
                            payment_method_type_hm.get_mut(&card_network)
                        {
                            let connector = element.connector.clone();
                            vector_of_connectors.push(connector);
                        } else {
                            let connector = element.connector.clone();
                            payment_method_type_hm.insert(card_network, vec![connector]);
                        }
                    }
                } else {
                    let mut inner_hashmap: HashMap<api_enums::CardNetwork, Vec<String>> =
                        HashMap::new();
                    for card_network in card_networks {
                        if let Some(vector_of_connectors) = inner_hashmap.get_mut(&card_network) {
                            let connector = element.connector.clone();
                            vector_of_connectors.push(connector);
                        } else {
                            let connector = element.connector.clone();
                            inner_hashmap.insert(card_network, vec![connector]);
                        }
                    }
                    payment_method_hm.insert(payment_method_type, inner_hashmap);
                }
            } else {
                let mut inner_hashmap: HashMap<api_enums::CardNetwork, Vec<String>> =
                    HashMap::new();
                for card_network in card_networks {
                    if let Some(vector_of_connectors) = inner_hashmap.get_mut(&card_network) {
                        let connector = element.connector.clone();
                        vector_of_connectors.push(connector);
                    } else {
                        let connector = element.connector.clone();
                        inner_hashmap.insert(card_network, vec![connector]);
                    }
                }
                let payment_method_type_hm = HashMap::from([(payment_method_type, inner_hashmap)]);
                card_networks_consolidated_hm.insert(payment_method, payment_method_type_hm);
            }
        }

        if element.payment_method == api_enums::PaymentMethod::BankRedirect {
            let connector = element.connector.clone();
            if let Some(vector_of_connectors) =
                banks_consolidated_hm.get_mut(&element.payment_method_type)
            {
                vector_of_connectors.push(connector);
            } else {
                banks_consolidated_hm.insert(element.payment_method_type, vec![connector]);
            }
        }

        if element.payment_method == api_enums::PaymentMethod::BankDebit {
            let connector = element.connector.clone();
            if let Some(vector_of_connectors) =
                bank_debits_consolidated_hm.get_mut(&element.payment_method_type)
            {
                vector_of_connectors.push(connector);
            } else {
                bank_debits_consolidated_hm.insert(element.payment_method_type, vec![connector]);
            }
        }

        if element.payment_method == api_enums::PaymentMethod::BankTransfer {
            let connector = element.connector.clone();
            if let Some(vector_of_connectors) =
                bank_transfer_consolidated_hm.get_mut(&element.payment_method_type)
            {
                vector_of_connectors.push(connector);
            } else {
                bank_transfer_consolidated_hm.insert(element.payment_method_type, vec![connector]);
            }
        }
    }

    let mut payment_method_responses: Vec<ResponsePaymentMethodsEnabled> = vec![];
    for key in payment_experiences_consolidated_hm.iter() {
        let mut payment_method_types = vec![];
        for payment_method_types_hm in key.1 {
            let mut payment_experience_types = vec![];
            for payment_experience_type in payment_method_types_hm.1 {
                payment_experience_types.push(PaymentExperienceTypes {
                    payment_experience_type: *payment_experience_type.0,
                    eligible_connectors: payment_experience_type.1.clone(),
                })
            }

            payment_method_types.push(ResponsePaymentMethodTypes {
                payment_method_type: *payment_method_types_hm.0,
                payment_experience: Some(payment_experience_types),
                card_networks: None,
                bank_names: None,
                bank_debits: None,
                bank_transfers: None,
                // Required fields for PayLater payment method
                required_fields: required_fields_hm
                    .get(key.0)
                    .and_then(|inner_hm| inner_hm.get(payment_method_types_hm.0))
                    .cloned(),
            })
        }

        payment_method_responses.push(ResponsePaymentMethodsEnabled {
            payment_method: *key.0,
            payment_method_types,
        })
    }

    for key in card_networks_consolidated_hm.iter() {
        let mut payment_method_types = vec![];
        for payment_method_types_hm in key.1 {
            let mut card_network_types = vec![];
            for card_network_type in payment_method_types_hm.1 {
                card_network_types.push(CardNetworkTypes {
                    card_network: card_network_type.0.clone(),
                    eligible_connectors: card_network_type.1.clone(),
                })
            }

            payment_method_types.push(ResponsePaymentMethodTypes {
                payment_method_type: *payment_method_types_hm.0,
                card_networks: Some(card_network_types),
                payment_experience: None,
                bank_names: None,
                bank_debits: None,
                bank_transfers: None,
                // Required fields for Card payment method
                required_fields: required_fields_hm
                    .get(key.0)
                    .and_then(|inner_hm| inner_hm.get(payment_method_types_hm.0))
                    .cloned(),
            })
        }

        payment_method_responses.push(ResponsePaymentMethodsEnabled {
            payment_method: *key.0,
            payment_method_types,
        })
    }

    let mut bank_redirect_payment_method_types = vec![];

    for key in banks_consolidated_hm.iter() {
        let payment_method_type = *key.0;
        let connectors = key.1.clone();
        let bank_names = get_banks(state, payment_method_type, connectors)?;
        bank_redirect_payment_method_types.push({
            ResponsePaymentMethodTypes {
                payment_method_type,
                bank_names: Some(bank_names),
                payment_experience: None,
                card_networks: None,
                bank_debits: None,
                bank_transfers: None,
                // Required fields for BankRedirect payment method
                required_fields: required_fields_hm
                    .get(&api_enums::PaymentMethod::BankRedirect)
                    .and_then(|inner_hm| inner_hm.get(key.0))
                    .cloned(),
            }
        })
    }

    if !bank_redirect_payment_method_types.is_empty() {
        payment_method_responses.push(ResponsePaymentMethodsEnabled {
            payment_method: api_enums::PaymentMethod::BankRedirect,
            payment_method_types: bank_redirect_payment_method_types,
        });
    }

    let mut bank_debit_payment_method_types = vec![];

    for key in bank_debits_consolidated_hm.iter() {
        let payment_method_type = *key.0;
        let connectors = key.1.clone();
        bank_debit_payment_method_types.push({
            ResponsePaymentMethodTypes {
                payment_method_type,
                bank_names: None,
                payment_experience: None,
                card_networks: None,
                bank_debits: Some(api_models::payment_methods::BankDebitTypes {
                    eligible_connectors: connectors.clone(),
                }),
                bank_transfers: None,
                // Required fields for BankDebit payment method
                required_fields: required_fields_hm
                    .get(&api_enums::PaymentMethod::BankDebit)
                    .and_then(|inner_hm| inner_hm.get(key.0))
                    .cloned(),
            }
        })
    }

    if !bank_debit_payment_method_types.is_empty() {
        payment_method_responses.push(ResponsePaymentMethodsEnabled {
            payment_method: api_enums::PaymentMethod::BankDebit,
            payment_method_types: bank_debit_payment_method_types,
        });
    }

    let mut bank_transfer_payment_method_types = vec![];

    for key in bank_transfer_consolidated_hm.iter() {
        let payment_method_type = *key.0;
        let connectors = key.1.clone();
        bank_transfer_payment_method_types.push({
            ResponsePaymentMethodTypes {
                payment_method_type,
                bank_names: None,
                payment_experience: None,
                card_networks: None,
                bank_debits: None,
                bank_transfers: Some(api_models::payment_methods::BankTransferTypes {
                    eligible_connectors: connectors,
                }),
                // Required fields for BankTransfer payment method
                required_fields: required_fields_hm
                    .get(&api_enums::PaymentMethod::BankTransfer)
                    .and_then(|inner_hm| inner_hm.get(key.0))
                    .cloned(),
            }
        })
    }

    if !bank_transfer_payment_method_types.is_empty() {
        payment_method_responses.push(ResponsePaymentMethodsEnabled {
            payment_method: api_enums::PaymentMethod::BankTransfer,
            payment_method_types: bank_transfer_payment_method_types,
        });
    }

    Ok(services::ApplicationResponse::Json(
        api::PaymentMethodListResponse {
            redirect_url: merchant_account.return_url,
            merchant_name: merchant_account.merchant_name,
            payment_methods: payment_method_responses,
            mandate_payment: payment_attempt
                .and_then(|inner| inner.mandate_details)
                .map(ForeignInto::foreign_into),
        },
    ))
}

#[allow(clippy::too_many_arguments)]
pub async fn filter_payment_methods(
    payment_methods: Vec<serde_json::Value>,
    req: &mut api::PaymentMethodListRequest,
    resp: &mut Vec<ResponsePaymentMethodIntermediate>,
    payment_intent: Option<&storage::PaymentIntent>,
    payment_attempt: Option<&storage::PaymentAttempt>,
    address: Option<&domain::Address>,
    connector: String,
    config: &settings::ConnectorFilters,
    supported_payment_methods_for_mandate: &settings::SupportedPaymentMethodsForMandate,
) -> errors::CustomResult<(), errors::ApiErrorResponse> {
    for payment_method in payment_methods.into_iter() {
        let parse_result = serde_json::from_value::<PaymentMethodsEnabled>(payment_method);
        if let Ok(payment_methods_enabled) = parse_result {
            let payment_method = payment_methods_enabled.payment_method;

            let allowed_payment_method_types = payment_intent
                .and_then(|payment_intent| {
                    payment_intent
                        .allowed_payment_method_types
                        .clone()
                        .parse_value("Vec<PaymentMethodType>")
                        .map_err(|error| logger::error!(%error, "Failed to deserialize PaymentIntent allowed_payment_method_types"))
                        .ok()
                });

            for payment_method_type_info in payment_methods_enabled
                .payment_method_types
                .unwrap_or_default()
            {
                if filter_recurring_based(&payment_method_type_info, req.recurring_enabled)
                    && filter_installment_based(
                        &payment_method_type_info,
                        req.installment_payment_enabled,
                    )
                    && filter_amount_based(&payment_method_type_info, req.amount)
                {
                    let mut payment_method_object = payment_method_type_info;

                    let filter;
                    (
                        payment_method_object.accepted_countries,
                        req.accepted_countries,
                        filter,
                    ) = filter_pm_country_based(
                        &payment_method_object.accepted_countries,
                        &req.accepted_countries,
                    );
                    let filter2;
                    (
                        payment_method_object.accepted_currencies,
                        req.accepted_currencies,
                        filter2,
                    ) = filter_pm_currencies_based(
                        &payment_method_object.accepted_currencies,
                        &req.accepted_currencies,
                    );

                    let filter4 = filter_pm_card_network_based(
                        payment_method_object.card_networks.as_ref(),
                        req.card_networks.as_ref(),
                        &payment_method_object.payment_method_type,
                    );

                    let filter3 = if let Some(payment_intent) = payment_intent {
                        filter_payment_country_based(&payment_method_object, address).await?
                            && filter_payment_currency_based(payment_intent, &payment_method_object)
                            && filter_payment_amount_based(payment_intent, &payment_method_object)
                            && filter_payment_mandate_based(payment_attempt, &payment_method_object)
                                .await?
                    } else {
                        true
                    };

                    let filter5 = filter_pm_based_on_config(
                        config,
                        &connector,
                        &payment_method_object.payment_method_type,
                        payment_attempt,
                        &mut payment_method_object.card_networks,
                        &address.and_then(|inner| inner.country),
                        payment_attempt.and_then(|value| value.currency),
                    );

                    let filter6 = filter_pm_based_on_allowed_types(
                        allowed_payment_method_types.as_ref(),
                        &payment_method_object.payment_method_type,
                    );

                    let connector_variant = api_enums::Connector::from_str(connector.as_str())
                        .into_report()
                        .change_context(errors::ConnectorError::InvalidConnectorName)
                        .change_context(errors::ApiErrorResponse::InvalidDataValue {
                            field_name: "connector",
                        })
                        .attach_printable_lazy(|| {
                            format!("unable to parse connector name {connector:?}")
                        })?;
                    let filter7 = payment_attempt
                        .and_then(|attempt| attempt.mandate_details.as_ref())
                        .map(|_mandate_details| {
                            filter_pm_based_on_supported_payments_for_mandate(
                                supported_payment_methods_for_mandate,
                                &payment_method,
                                &payment_method_object.payment_method_type,
                                connector_variant,
                            )
                        })
                        .unwrap_or(true);

                    let connector = connector.clone();

                    let response_pm_type = ResponsePaymentMethodIntermediate::new(
                        payment_method_object,
                        connector,
                        payment_method,
                    );

                    if filter && filter2 && filter3 && filter4 && filter5 && filter6 && filter7 {
                        resp.push(response_pm_type);
                    }
                }
            }
        }
    }
    Ok(())
}

fn filter_pm_based_on_supported_payments_for_mandate(
    supported_payment_methods_for_mandate: &settings::SupportedPaymentMethodsForMandate,
    payment_method: &api_enums::PaymentMethod,
    payment_method_type: &api_enums::PaymentMethodType,
    connector: api_enums::Connector,
) -> bool {
    supported_payment_methods_for_mandate
        .0
        .get(payment_method)
        .and_then(|payment_method_type_hm| payment_method_type_hm.0.get(payment_method_type))
        .map(|supported_connectors| supported_connectors.connector_list.contains(&connector))
        .unwrap_or(false)
}

fn filter_pm_based_on_config<'a>(
    config: &'a crate::configs::settings::ConnectorFilters,
    connector: &'a str,
    payment_method_type: &'a api_enums::PaymentMethodType,
    payment_attempt: Option<&storage::PaymentAttempt>,
    card_network: &mut Option<Vec<api_enums::CardNetwork>>,
    country: &Option<api_enums::CountryAlpha2>,
    currency: Option<api_enums::Currency>,
) -> bool {
    config
        .0
        .get(connector)
        .or_else(|| config.0.get("default"))
        .and_then(|inner| match payment_method_type {
            api_enums::PaymentMethodType::Credit | api_enums::PaymentMethodType::Debit => {
                card_network_filter(country, currency, card_network, inner);

                payment_attempt
                    .and_then(|inner| inner.capture_method)
                    .and_then(|capture_method| {
                        (capture_method == storage_enums::CaptureMethod::Manual).then(|| {
                            filter_pm_based_on_capture_method_used(inner, payment_method_type)
                        })
                    })
            }
            payment_method_type => inner
                .0
                .get(&settings::PaymentMethodFilterKey::PaymentMethodType(
                    *payment_method_type,
                ))
                .map(|value| global_country_currency_filter(value, country, currency)),
        })
        .unwrap_or(true)
}

///Filters the payment method list on basis of Capture methods, checks whether the connector issues Manual payments using cards or not if not it won't be visible in payment methods list
fn filter_pm_based_on_capture_method_used(
    payment_method_filters: &settings::PaymentMethodFilters,
    payment_method_type: &api_enums::PaymentMethodType,
) -> bool {
    payment_method_filters
        .0
        .get(&settings::PaymentMethodFilterKey::PaymentMethodType(
            *payment_method_type,
        ))
        .and_then(|v| v.not_available_flows)
        .and_then(|v| v.capture_method)
        .map(|v| !matches!(v, api_enums::CaptureMethod::Manual))
        .unwrap_or(true)
}

fn card_network_filter(
    country: &Option<api_enums::CountryAlpha2>,
    currency: Option<api_enums::Currency>,
    card_network: &mut Option<Vec<api_enums::CardNetwork>>,
    payment_method_filters: &settings::PaymentMethodFilters,
) {
    if let Some(value) = card_network.as_mut() {
        let filtered_card_networks = value
            .iter()
            .filter(|&element| {
                let key = settings::PaymentMethodFilterKey::CardNetwork(element.clone());
                payment_method_filters
                    .0
                    .get(&key)
                    .map(|value| global_country_currency_filter(value, country, currency))
                    .unwrap_or(true)
            })
            .cloned()
            .collect::<Vec<_>>();
        *value = filtered_card_networks;
    }
}

fn global_country_currency_filter(
    item: &settings::CurrencyCountryFlowFilter,
    country: &Option<api_enums::CountryAlpha2>,
    currency: Option<api_enums::Currency>,
) -> bool {
    let country_condition = item
        .country
        .as_ref()
        .zip(country.as_ref())
        .map(|(lhs, rhs)| lhs.contains(rhs));
    let currency_condition = item
        .currency
        .as_ref()
        .zip(currency)
        .map(|(lhs, rhs)| lhs.contains(&rhs));
    country_condition.unwrap_or(true) && currency_condition.unwrap_or(true)
}

fn filter_pm_card_network_based(
    pm_card_networks: Option<&Vec<api_enums::CardNetwork>>,
    request_card_networks: Option<&Vec<api_enums::CardNetwork>>,
    pm_type: &api_enums::PaymentMethodType,
) -> bool {
    logger::debug!(pm_card_networks=?pm_card_networks);
    logger::debug!(request_card_networks=?request_card_networks);
    match pm_type {
        api_enums::PaymentMethodType::Credit | api_enums::PaymentMethodType::Debit => {
            match (pm_card_networks, request_card_networks) {
                (Some(pm_card_networks), Some(request_card_networks)) => request_card_networks
                    .iter()
                    .all(|card_network| pm_card_networks.contains(card_network)),
                (None, Some(_)) => false,
                _ => true,
            }
        }
        _ => true,
    }
}
fn filter_pm_country_based(
    accepted_countries: &Option<admin::AcceptedCountries>,
    req_country_list: &Option<Vec<api_enums::CountryAlpha2>>,
) -> (
    Option<admin::AcceptedCountries>,
    Option<Vec<api_enums::CountryAlpha2>>,
    bool,
) {
    match (accepted_countries, req_country_list) {
        (None, None) => (None, None, true),
        (None, Some(ref r)) => (
            Some(admin::AcceptedCountries::EnableOnly(r.to_vec())),
            Some(r.to_vec()),
            true,
        ),
        (Some(l), None) => (Some(l.to_owned()), None, true),
        (Some(l), Some(ref r)) => {
            let updated = match l {
                admin::AcceptedCountries::EnableOnly(acc) => {
                    filter_accepted_enum_based(&Some(acc.clone()), &Some(r.to_owned()))
                        .map(admin::AcceptedCountries::EnableOnly)
                }

                admin::AcceptedCountries::DisableOnly(den) => {
                    filter_disabled_enum_based(&Some(den.clone()), &Some(r.to_owned()))
                        .map(admin::AcceptedCountries::DisableOnly)
                }

                admin::AcceptedCountries::AllAccepted => {
                    Some(admin::AcceptedCountries::AllAccepted)
                }
            };

            (updated, Some(r.to_vec()), true)
        }
    }
}

fn filter_pm_currencies_based(
    accepted_currency: &Option<admin::AcceptedCurrencies>,
    req_currency_list: &Option<Vec<api_enums::Currency>>,
) -> (
    Option<admin::AcceptedCurrencies>,
    Option<Vec<api_enums::Currency>>,
    bool,
) {
    match (accepted_currency, req_currency_list) {
        (None, None) => (None, None, true),
        (None, Some(ref r)) => (
            Some(admin::AcceptedCurrencies::EnableOnly(r.to_vec())),
            Some(r.to_vec()),
            true,
        ),
        (Some(l), None) => (Some(l.to_owned()), None, true),
        (Some(l), Some(ref r)) => {
            let updated = match l {
                admin::AcceptedCurrencies::EnableOnly(acc) => {
                    filter_accepted_enum_based(&Some(acc.clone()), &Some(r.to_owned()))
                        .map(admin::AcceptedCurrencies::EnableOnly)
                }

                admin::AcceptedCurrencies::DisableOnly(den) => {
                    filter_disabled_enum_based(&Some(den.clone()), &Some(r.to_owned()))
                        .map(admin::AcceptedCurrencies::DisableOnly)
                }

                admin::AcceptedCurrencies::AllAccepted => {
                    Some(admin::AcceptedCurrencies::AllAccepted)
                }
            };

            (updated, Some(r.to_vec()), true)
        }
    }
}

fn filter_accepted_enum_based<T: Eq + std::hash::Hash + Clone>(
    left: &Option<Vec<T>>,
    right: &Option<Vec<T>>,
) -> Option<Vec<T>> {
    match (left, right) {
        (Some(ref l), Some(ref r)) => {
            let a: HashSet<&T> = HashSet::from_iter(l.iter());
            let b: HashSet<&T> = HashSet::from_iter(r.iter());

            let y: Vec<T> = a.intersection(&b).map(|&i| i.to_owned()).collect();
            Some(y)
        }
        (Some(ref l), None) => Some(l.to_vec()),
        (_, _) => None,
    }
}

fn filter_disabled_enum_based<T: Eq + std::hash::Hash + Clone>(
    left: &Option<Vec<T>>,
    right: &Option<Vec<T>>,
) -> Option<Vec<T>> {
    match (left, right) {
        (Some(ref l), Some(ref r)) => {
            let mut enabled = Vec::new();
            for element in r {
                if !l.contains(element) {
                    enabled.push(element.to_owned());
                }
            }
            Some(enabled)
        }
        (None, Some(r)) => Some(r.to_vec()),
        (_, _) => None,
    }
}

fn filter_amount_based(payment_method: &RequestPaymentMethodTypes, amount: Option<i64>) -> bool {
    let min_check = amount
        .and_then(|amt| {
            payment_method
                .minimum_amount
                .map(|min_amt| amt >= min_amt.into())
        })
        .unwrap_or(true);
    let max_check = amount
        .and_then(|amt| {
            payment_method
                .maximum_amount
                .map(|max_amt| amt <= max_amt.into())
        })
        .unwrap_or(true);
    // let min_check = match (amount, payment_method.minimum_amount) {
    //     (Some(amt), Some(min_amt)) => amt >= min_amt,
    //     (_, _) => true,
    // };
    // let max_check = match (amount, payment_method.maximum_amount) {
    //     (Some(amt), Some(max_amt)) => amt <= max_amt,
    //     (_, _) => true,
    // };
    min_check && max_check
}

fn filter_pm_based_on_allowed_types(
    allowed_types: Option<&Vec<api_enums::PaymentMethodType>>,
    payment_method_type: &api_enums::PaymentMethodType,
) -> bool {
    allowed_types.map_or(true, |pm| pm.contains(payment_method_type))
}

fn filter_recurring_based(
    payment_method: &RequestPaymentMethodTypes,
    recurring_enabled: Option<bool>,
) -> bool {
    recurring_enabled.map_or(true, |enabled| payment_method.recurring_enabled == enabled)
}

fn filter_installment_based(
    payment_method: &RequestPaymentMethodTypes,
    installment_payment_enabled: Option<bool>,
) -> bool {
    installment_payment_enabled.map_or(true, |enabled| {
        payment_method.installment_payment_enabled == enabled
    })
}

async fn filter_payment_country_based(
    pm: &RequestPaymentMethodTypes,
    address: Option<&domain::Address>,
) -> errors::CustomResult<bool, errors::ApiErrorResponse> {
    Ok(address.map_or(true, |address| {
        address.country.as_ref().map_or(true, |country| {
            pm.accepted_countries.as_ref().map_or(true, |ac| match ac {
                admin::AcceptedCountries::EnableOnly(acc) => acc.contains(country),
                admin::AcceptedCountries::DisableOnly(den) => !den.contains(country),
                admin::AcceptedCountries::AllAccepted => true,
            })
        })
    }))
}

fn filter_payment_currency_based(
    payment_intent: &storage::PaymentIntent,
    pm: &RequestPaymentMethodTypes,
) -> bool {
    payment_intent.currency.map_or(true, |currency| {
        pm.accepted_currencies.as_ref().map_or(true, |ac| match ac {
            admin::AcceptedCurrencies::EnableOnly(acc) => acc.contains(&currency),
            admin::AcceptedCurrencies::DisableOnly(den) => !den.contains(&currency),
            admin::AcceptedCurrencies::AllAccepted => true,
        })
    })
}

fn filter_payment_amount_based(
    payment_intent: &storage::PaymentIntent,
    pm: &RequestPaymentMethodTypes,
) -> bool {
    let amount = payment_intent.amount;
    pm.maximum_amount.map_or(true, |amt| amount < amt.into())
        && pm.minimum_amount.map_or(true, |amt| amount > amt.into())
}

async fn filter_payment_mandate_based(
    payment_attempt: Option<&storage::PaymentAttempt>,
    pm: &RequestPaymentMethodTypes,
) -> errors::CustomResult<bool, errors::ApiErrorResponse> {
    let recurring_filter = if !pm.recurring_enabled {
        payment_attempt.map_or(true, |pa| pa.mandate_id.is_none())
    } else {
        true
    };
    Ok(recurring_filter)
}

pub async fn list_customer_payment_method(
    state: &routes::AppState,
    merchant_account: domain::MerchantAccount,
    key_store: domain::MerchantKeyStore,
    req: api::PaymentMethodListRequest,
    customer_id: &str,
) -> errors::RouterResponse<api::CustomerPaymentMethodsListResponse> {
    let db = &*state.store;

    db.find_customer_by_customer_id_merchant_id(
        customer_id,
        &merchant_account.merchant_id,
        &key_store,
    )
    .await
    .to_not_found_response(errors::ApiErrorResponse::CustomerNotFound)?;

    let resp = db
        .find_payment_method_by_customer_id_merchant_id_list(
            customer_id,
            &merchant_account.merchant_id,
        )
        .await
        .to_not_found_response(errors::ApiErrorResponse::PaymentMethodNotFound)?;
    //let mca = query::find_mca_by_merchant_id(conn, &merchant_account.merchant_id)?;
    let mut customer_pms = Vec::new();
    for pm in resp.into_iter() {
        let parent_payment_method_token = generate_id(consts::ID_LENGTH, "token");
        let hyperswitch_token = generate_id(consts::ID_LENGTH, "token");
        let card = if pm.payment_method == enums::PaymentMethod::Card {
            Some(get_lookup_key_from_locker(state, &hyperswitch_token, &pm).await?)
        } else {
            None
        };
        //Need validation for enabled payment method ,querying MCA
        let pma = api::CustomerPaymentMethod {
            payment_token: parent_payment_method_token.to_owned(),
            customer_id: pm.customer_id,
            payment_method: pm.payment_method,
            payment_method_type: pm.payment_method_type,
            payment_method_issuer: pm.payment_method_issuer,
            card,
            metadata: pm.metadata,
            payment_method_issuer_code: pm.payment_method_issuer_code,
            recurring_enabled: false,
            installment_payment_enabled: false,
            payment_experience: Some(vec![api_models::enums::PaymentExperience::RedirectToUrl]),
            created: Some(pm.created_at),
        };
        customer_pms.push(pma.to_owned());

        let redis_conn = state.store.get_redis_conn();
        let key_for_hyperswitch_token = format!(
            "pm_token_{}_{}_hyperswitch",
            parent_payment_method_token, pma.payment_method
        );

        let payment_intent = helpers::verify_payment_intent_time_and_client_secret(
            db,
            &merchant_account,
            req.client_secret.clone(),
        )
        .await?;
        let current_datetime_utc = common_utils::date_time::now();
        let time_eslapsed = current_datetime_utc
            - payment_intent
                .map(|intent| intent.created_at)
                .unwrap_or_else(|| current_datetime_utc);
        redis_conn
            .set_key_with_expiry(
                &key_for_hyperswitch_token,
                hyperswitch_token,
                consts::TOKEN_TTL - time_eslapsed.whole_seconds(),
            )
            .await
            .map_err(|error| {
                logger::error!(hyperswitch_token_kv_error=?error);
                errors::StorageError::KVError
            })
            .into_report()
            .change_context(errors::ApiErrorResponse::InternalServerError)
            .attach_printable("Failed to add data in redis")?;

        if let Some(metadata) = pma.metadata {
            let pm_metadata_vec: payment_methods::PaymentMethodMetadata = metadata
                .parse_value("PaymentMethodMetadata")
                .change_context(errors::ApiErrorResponse::InternalServerError)
                .attach_printable(
                    "Failed to deserialize metadata to PaymmentmethodMetadata struct",
                )?;

            for pm_metadata in pm_metadata_vec.payment_method_tokenization {
                let key = format!(
                    "pm_token_{}_{}_{}",
                    parent_payment_method_token, pma.payment_method, pm_metadata.0
                );
                redis_conn
                    .set_key_with_expiry(
                        &key,
                        pm_metadata.1,
                        consts::TOKEN_TTL - time_eslapsed.whole_seconds(),
                    )
                    .await
                    .map_err(|error| {
                        logger::error!(connector_payment_method_token_kv_error=?error);
                        errors::StorageError::KVError
                    })
                    .into_report()
                    .change_context(errors::ApiErrorResponse::InternalServerError)
                    .attach_printable("Failed to add data in redis")?;
            }
        }
    }

    let response = api::CustomerPaymentMethodsListResponse {
        customer_payment_methods: customer_pms,
    };

    Ok(services::ApplicationResponse::Json(response))
}

pub async fn get_lookup_key_from_locker(
    state: &routes::AppState,
    payment_token: &str,
    pm: &storage::PaymentMethod,
) -> errors::RouterResult<api::CardDetailFromLocker> {
    let card = get_card_from_locker(
        state,
        &pm.customer_id,
        &pm.merchant_id,
        &pm.payment_method_id,
    )
    .await
    .change_context(errors::ApiErrorResponse::InternalServerError)
    .attach_printable("Error getting card from card vault")?;
    let card_detail = payment_methods::get_card_detail(pm, card)
        .change_context(errors::ApiErrorResponse::InternalServerError)
        .attach_printable("Get Card Details Failed")?;
    let card = card_detail.clone();
    let resp =
        BasiliskCardSupport::create_payment_method_data_in_locker(state, payment_token, card, pm)
            .await?;
    Ok(resp)
}

pub struct BasiliskCardSupport;

#[cfg(not(feature = "basilisk"))]
impl BasiliskCardSupport {
    async fn create_payment_method_data_in_locker(
        state: &routes::AppState,
        payment_token: &str,
        card: api::CardDetailFromLocker,
        pm: &storage::PaymentMethod,
    ) -> errors::RouterResult<api::CardDetailFromLocker> {
        let card_number = card.card_number.clone().get_required_value("card_number")?;
        let card_exp_month = card
            .expiry_month
            .clone()
            .expose_option()
            .get_required_value("expiry_month")?;
        let card_exp_year = card
            .expiry_year
            .clone()
            .expose_option()
            .get_required_value("expiry_year")?;
        let card_holder_name = card
            .card_holder_name
            .clone()
            .expose_option()
            .unwrap_or_default();
        let value1 = payment_methods::mk_card_value1(
            card_number,
            card_exp_year,
            card_exp_month,
            Some(card_holder_name),
            None,
            None,
            None,
        )
        .change_context(errors::ApiErrorResponse::InternalServerError)
        .attach_printable("Error getting Value1 for locker")?;
        let value2 = payment_methods::mk_card_value2(
            None,
            None,
            None,
            Some(pm.customer_id.to_string()),
            Some(pm.payment_method_id.to_string()),
        )
        .change_context(errors::ApiErrorResponse::InternalServerError)
        .attach_printable("Error getting Value2 for locker")?;

        let value1 = vault::VaultPaymentMethod::Card(value1);
        let value2 = vault::VaultPaymentMethod::Card(value2);

        let value1 = utils::Encode::<vault::VaultPaymentMethod>::encode_to_string_of_json(&value1)
            .change_context(errors::ApiErrorResponse::InternalServerError)
            .attach_printable("Wrapped value1 construction failed when saving card to locker")?;

        let value2 = utils::Encode::<vault::VaultPaymentMethod>::encode_to_string_of_json(&value2)
            .change_context(errors::ApiErrorResponse::InternalServerError)
            .attach_printable("Wrapped value2 construction failed when saving card to locker")?;

        let db_value = vault::MockTokenizeDBValue { value1, value2 };

        let value_string =
            utils::Encode::<vault::MockTokenizeDBValue>::encode_to_string_of_json(&db_value)
                .change_context(errors::ApiErrorResponse::InternalServerError)
                .attach_printable(
                    "Mock tokenize value construction failed when saving card to locker",
                )?;

        let db = &*state.store;

        let already_present = db.find_config_by_key(payment_token).await;

        if already_present.is_err() {
            let config = storage::ConfigNew {
                key: payment_token.to_string(),
                config: value_string,
            };

            db.insert_config(config)
                .await
                .change_context(errors::ApiErrorResponse::InternalServerError)
                .attach_printable("Mock tokenization save to db failed")?;
        } else {
            let config_update = storage::ConfigUpdate::Update {
                config: Some(value_string),
            };

            db.update_config_by_key(payment_token, config_update)
                .await
                .change_context(errors::ApiErrorResponse::InternalServerError)
                .attach_printable("Mock tokenization db update failed")?;
        }

        Ok(card)
    }
}

#[cfg(feature = "basilisk")]
impl BasiliskCardSupport {
    #[instrument(skip_all)]
    async fn create_payment_method_data_in_locker(
        state: &routes::AppState,
        payment_token: &str,
        card: api::CardDetailFromLocker,
        pm: &storage::PaymentMethod,
    ) -> errors::RouterResult<api::CardDetailFromLocker> {
        let card_number = card.card_number.clone().get_required_value("card_number")?;
        let card_exp_month = card
            .expiry_month
            .clone()
            .expose_option()
            .get_required_value("expiry_month")?;
        let card_exp_year = card
            .expiry_year
            .clone()
            .expose_option()
            .get_required_value("expiry_year")?;
        let card_holder_name = card
            .card_holder_name
            .clone()
            .expose_option()
            .unwrap_or_default();
        let value1 = payment_methods::mk_card_value1(
            card_number,
            card_exp_year,
            card_exp_month,
            Some(card_holder_name),
            None,
            None,
            None,
        )
        .change_context(errors::ApiErrorResponse::InternalServerError)
        .attach_printable("Error getting Value1 for locker")?;
        let value2 = payment_methods::mk_card_value2(
            None,
            None,
            None,
            Some(pm.customer_id.to_string()),
            Some(pm.payment_method_id.to_string()),
        )
        .change_context(errors::ApiErrorResponse::InternalServerError)
        .attach_printable("Error getting Value2 for locker")?;

        let value1 = vault::VaultPaymentMethod::Card(value1);
        let value2 = vault::VaultPaymentMethod::Card(value2);

        let value1 = utils::Encode::<vault::VaultPaymentMethod>::encode_to_string_of_json(&value1)
            .change_context(errors::ApiErrorResponse::InternalServerError)
            .attach_printable("Wrapped value1 construction failed when saving card to locker")?;

        let value2 = utils::Encode::<vault::VaultPaymentMethod>::encode_to_string_of_json(&value2)
            .change_context(errors::ApiErrorResponse::InternalServerError)
            .attach_printable("Wrapped value2 construction failed when saving card to locker")?;

        let lookup_key =
            vault::create_tokenize(state, value1, Some(value2), payment_token.to_string()).await?;
        vault::add_delete_tokenized_data_task(
            &*state.store,
            &lookup_key,
            enums::PaymentMethod::Card,
        )
        .await?;
        scheduler_metrics::TOKENIZED_DATA_COUNT.add(&metrics::CONTEXT, 1, &[]);
        Ok(card)
    }
}

#[instrument(skip_all)]
pub async fn retrieve_payment_method(
    state: &routes::AppState,
    pm: api::PaymentMethodId,
) -> errors::RouterResponse<api::PaymentMethodResponse> {
    let db = &*state.store;
    let pm = db
        .find_payment_method(&pm.payment_method_id)
        .await
        .to_not_found_response(errors::ApiErrorResponse::PaymentMethodNotFound)?;
    let card = if pm.payment_method == enums::PaymentMethod::Card {
        let card = get_card_from_locker(
            state,
            &pm.customer_id,
            &pm.merchant_id,
            &pm.payment_method_id,
        )
        .await
        .change_context(errors::ApiErrorResponse::InternalServerError)
        .attach_printable("Error getting card from card vault")?;
        let card_detail = payment_methods::get_card_detail(&pm, card)
            .change_context(errors::ApiErrorResponse::InternalServerError)
            .attach_printable("Failed while getting card details from locker")?;
        Some(card_detail)
    } else {
        None
    };
    Ok(services::ApplicationResponse::Json(
        api::PaymentMethodResponse {
            merchant_id: pm.merchant_id,
            customer_id: Some(pm.customer_id),
            payment_method_id: pm.payment_method_id,
            payment_method: pm.payment_method,
            payment_method_type: pm.payment_method_type,
            card,
            metadata: pm.metadata,
            created: Some(pm.created_at),
            recurring_enabled: false,           //[#219]
            installment_payment_enabled: false, //[#219]
            payment_experience: Some(vec![api_models::enums::PaymentExperience::RedirectToUrl]), //[#219],
        },
    ))
}

#[instrument(skip_all)]
pub async fn delete_payment_method(
    state: &routes::AppState,
    merchant_account: domain::MerchantAccount,
    pm: api::PaymentMethodId,
) -> errors::RouterResponse<api::PaymentMethodDeleteResponse> {
    let (_, supplementary_data) =
        vault::Vault::get_payment_method_data_from_locker(state, &pm.payment_method_id).await?;
    let payment_method_id = supplementary_data
        .payment_method_id
        .map_or(Err(errors::ApiErrorResponse::PaymentMethodNotFound), Ok)?;
    let pm = state
        .store
        .delete_payment_method_by_merchant_id_payment_method_id(
            &merchant_account.merchant_id,
            &payment_method_id,
        )
        .await
        .to_not_found_response(errors::ApiErrorResponse::PaymentMethodNotFound)?;

    if pm.payment_method == enums::PaymentMethod::Card {
        let response =
            delete_card_from_locker(state, &pm.customer_id, &pm.merchant_id, &payment_method_id)
                .await?;
        if response.status == "SUCCESS" {
            print!("Card From locker deleted Successfully")
        } else {
            print!("Error: Deleting Card From Locker")
        }
    };

    Ok(services::ApplicationResponse::Json(
        api::PaymentMethodDeleteResponse {
            payment_method_id: pm.payment_method_id,
            deleted: true,
        },
    ))
}<|MERGE_RESOLUTION|>--- conflicted
+++ resolved
@@ -18,14 +18,9 @@
     ext_traits::{AsyncExt, StringExt, ValueExt},
     generate_id,
 };
-<<<<<<< HEAD
 use diesel_models::{encryption::Encryption, enums as storage_enums, payment_method};
 use error_stack::{report, IntoReport, ResultExt};
 use masking::Secret;
-=======
-use diesel_models::{enums as storage_enums, payment_method};
-use error_stack::{IntoReport, ResultExt};
->>>>>>> 05540ea1
 use router_env::{instrument, tracing};
 
 #[cfg(feature = "basilisk")]
@@ -345,25 +340,13 @@
     let db = &*state.store;
     let merchant_id = &merchant_account.merchant_id;
 
-<<<<<<< HEAD
-    let request = payment_methods::mk_add_card_request_hs(
-        jwekey,
-        locker,
-        card,
-        enc_value,
-        customer_id,
-        merchant_id,
-    )
-    .await?;
-
-=======
->>>>>>> 05540ea1
     let stored_card_response = if !locker.mock_locker {
         let request = payment_methods::mk_add_card_request_hs(
             jwekey,
             locker,
-            &card,
-            &customer_id,
+            card,
+            enc_value,
+            customer_id,
             merchant_id,
         )
         .await?;
@@ -552,60 +535,6 @@
     })
 }
 
-<<<<<<< HEAD
-// Legacy Locker Function
-pub async fn mock_add_card(
-    db: &dyn db::StorageInterface,
-    card_id: &str,
-    card: &api::CardDetail,
-    card_cvc: Option<String>,
-    payment_method_id: Option<String>,
-    customer_id: Option<&str>,
-) -> errors::CustomResult<payment_methods::AddCardResponse, errors::VaultError> {
-    let locker_mock_up = storage::LockerMockUpNew {
-        card_id: card_id.to_string(),
-        external_id: uuid::Uuid::new_v4().to_string(),
-        card_fingerprint: uuid::Uuid::new_v4().to_string(),
-        card_global_fingerprint: uuid::Uuid::new_v4().to_string(),
-        merchant_id: "mm01".to_string(),
-        card_number: card.card_number.peek().to_string(),
-        card_exp_year: card.card_exp_year.peek().to_string(),
-        card_exp_month: card.card_exp_month.peek().to_string(),
-        card_cvc,
-        payment_method_id,
-        customer_id: customer_id.map(str::to_string),
-        name_on_card: card.card_holder_name.to_owned().expose_option(),
-        nickname: card.nick_name.to_owned().map(masking::Secret::expose),
-        encrypted_card_data: None,
-    };
-    let response = db
-        .insert_locker_mock_up(locker_mock_up)
-        .await
-        .change_context(errors::VaultError::SaveCardFailed)?;
-    Ok(payment_methods::AddCardResponse {
-        card_id: response.card_id,
-        external_id: response.external_id,
-        card_fingerprint: response.card_fingerprint.into(),
-        card_global_fingerprint: response.card_global_fingerprint.into(),
-        merchant_id: Some(response.merchant_id),
-        card_number: response
-            .card_number
-            .try_into()
-            .into_report()
-            .change_context(errors::VaultError::ResponseDeserializationFailed)
-            .attach_printable("Invalid card number format from the mock locker")
-            .map(Some)?,
-        card_exp_year: Some(response.card_exp_year.into()),
-        card_exp_month: Some(response.card_exp_month.into()),
-        name_on_card: response.name_on_card.map(|c| c.into()),
-        nickname: response.nickname,
-        customer_id: response.customer_id,
-        duplicate: response.duplicate,
-    })
-}
-
-=======
->>>>>>> 05540ea1
 #[instrument(skip_all)]
 pub async fn mock_get_card<'a>(
     db: &dyn db::StorageInterface,
