use async_trait::async_trait;
use common_utils::ext_traits::{AsyncExt, Encode, ValueExt};
use error_stack::ResultExt;
use router_derive::{PaymentOperation, ZDisplay};
use router_env::{instrument, tracing};

use super::{BoxedOperation, Domain, GetTracker, Operation, UpdateTracker, ValidateRequest};
use crate::{
    core::{
        errors::{self, CustomResult, RouterResult, StorageErrorExt},
        payments::{self, helpers, operations, CustomerDetails, Flow, PaymentAddress, PaymentData},
        utils as core_utils,
    },
    db::StorageInterface,
    routes::AppState,
    types::{
        api::{self, PaymentIdTypeExt},
        domain,
        storage::{self, enums as storage_enums},
        transformers::ForeignInto,
    },
    utils::OptionExt,
};
<<<<<<< HEAD
#[derive(Clone, Copy, PaymentOperation, ZDisplay)]
=======

#[derive(Debug, Clone, Copy, PaymentOperation)]
>>>>>>> 2b71d4d8
#[operation(ops = "all", flow = "authorize")]
pub struct PaymentUpdate;

#[async_trait]
impl<F: Flow> GetTracker<F, PaymentData<F>, api::PaymentsRequest> for PaymentUpdate {
    #[instrument(skip_all)]
    async fn get_trackers<'a>(
        &'a self,
        state: &'a AppState,
        payment_id: &api::PaymentIdType,
        request: &api::PaymentsRequest,
        mandate_type: Option<api::MandateTxnType>,
        merchant_account: &domain::MerchantAccount,
    ) -> RouterResult<(
        BoxedOperation<'a, F, api::PaymentsRequest>,
        PaymentData<F>,
        Option<CustomerDetails>,
    )> {
        let (mut payment_intent, mut payment_attempt, currency): (_, _, storage_enums::Currency);

        let payment_id = payment_id
            .get_payment_intent_id()
            .change_context(errors::ApiErrorResponse::PaymentNotFound)?;
        let merchant_id = &merchant_account.merchant_id;
        let storage_scheme = merchant_account.storage_scheme;

        let db = &*state.store;

        payment_intent = db
            .find_payment_intent_by_payment_id_merchant_id(&payment_id, merchant_id, storage_scheme)
            .await
            .to_not_found_response(errors::ApiErrorResponse::PaymentNotFound)?;

        payment_intent.setup_future_usage = request
            .setup_future_usage
            .map(ForeignInto::foreign_into)
            .or(payment_intent.setup_future_usage);

        helpers::validate_card_data(request.payment_method_data.clone())?;

        helpers::validate_payment_status_against_not_allowed_statuses(
            &payment_intent.status,
            &[
                storage_enums::IntentStatus::Failed,
                storage_enums::IntentStatus::Succeeded,
                storage_enums::IntentStatus::RequiresCapture,
            ],
            "update",
        )?;

        let (token, payment_method, payment_method_type, setup_mandate, mandate_connector) =
            helpers::get_token_pm_type_mandate_details(
                state,
                request,
                mandate_type.clone(),
                merchant_account,
            )
            .await?;

        payment_intent = db
            .find_payment_intent_by_payment_id_merchant_id(&payment_id, merchant_id, storage_scheme)
            .await
            .to_not_found_response(errors::ApiErrorResponse::PaymentNotFound)?;

        let _ = helpers::validate_and_add_order_details_to_payment_intent(
            &mut payment_intent,
            request,
        )?;
        payment_attempt = db
            .find_payment_attempt_by_payment_id_merchant_id_attempt_id(
                payment_intent.payment_id.as_str(),
                merchant_id,
                payment_intent.active_attempt_id.as_str(),
                storage_scheme,
            )
            .await
            .to_not_found_response(errors::ApiErrorResponse::PaymentNotFound)?;

        currency = match request.currency {
            Some(cur) => cur.foreign_into(),
            None => payment_attempt.currency.get_required_value("currency")?,
        };

        payment_attempt.payment_method = payment_method.or(payment_attempt.payment_method);
        payment_attempt.payment_method_type =
            payment_method_type.or(payment_attempt.payment_method_type);
        let customer_details = helpers::get_customer_details_from_request(request);

        let amount = request
            .amount
            .unwrap_or_else(|| payment_attempt.amount.into());

        if request.confirm.unwrap_or(false) {
            helpers::validate_customer_id_mandatory_cases(
                request.shipping.is_some(),
                request.billing.is_some(),
                request.setup_future_usage.is_some(),
                &payment_intent
                    .customer_id
                    .clone()
                    .or_else(|| customer_details.customer_id.clone()),
            )?;
        }

        let shipping_address = helpers::get_address_for_payment_request(
            db,
            request.shipping.as_ref(),
            payment_intent.shipping_address_id.as_deref(),
            merchant_id,
            payment_intent
                .customer_id
                .as_ref()
                .or(customer_details.customer_id.as_ref()),
        )
        .await?;
        let billing_address = helpers::get_address_for_payment_request(
            db,
            request.billing.as_ref(),
            payment_intent.billing_address_id.as_deref(),
            merchant_id,
            payment_intent
                .customer_id
                .as_ref()
                .or(customer_details.customer_id.as_ref()),
        )
        .await?;

        payment_intent.shipping_address_id = shipping_address.clone().map(|x| x.address_id);
        payment_intent.billing_address_id = billing_address.clone().map(|x| x.address_id);

        Self::populate_payment_intent_with_request(&mut payment_intent, request);

        let token = token.or_else(|| payment_attempt.payment_token.clone());

        if request.confirm.unwrap_or(false) {
            helpers::validate_pm_or_token_given(
                &request.payment_method,
                &request.payment_method_data,
                &request.payment_method_type,
                &mandate_type,
                &token,
            )?;
        }

        let connector_response = db
            .find_connector_response_by_payment_id_merchant_id_attempt_id(
                &payment_intent.payment_id,
                &payment_intent.merchant_id,
                &payment_attempt.attempt_id,
                storage_scheme,
            )
            .await
            .map_err(|error| {
                error
                    .change_context(errors::ApiErrorResponse::InternalServerError)
                    .attach_printable("Database error when finding connector response")
            })?;

        let mandate_id = request
            .mandate_id
            .as_ref()
            .async_and_then(|mandate_id| async {
                let mandate = db
                    .find_mandate_by_merchant_id_mandate_id(merchant_id, mandate_id)
                    .await
                    .change_context(errors::ApiErrorResponse::MandateNotFound);
                Some(mandate.and_then(|mandate_obj| {
                    match (
                        mandate_obj.network_transaction_id,
                        mandate_obj.connector_mandate_ids,
                    ) {
                        (Some(network_tx_id), _) => Ok(api_models::payments::MandateIds {
                            mandate_id: mandate_obj.mandate_id,
                            mandate_reference_id: Some(
                                api_models::payments::MandateReferenceId::NetworkMandateId(
                                    network_tx_id,
                                ),
                            ),
                        }),
                        (_, Some(connector_mandate_id)) => connector_mandate_id
                        .parse_value("ConnectorMandateId")
                        .change_context(errors::ApiErrorResponse::MandateNotFound)
                        .map(|connector_id: api_models::payments::ConnectorMandateReferenceId| {
                            api_models::payments::MandateIds {
                                mandate_id: mandate_obj.mandate_id,
                                mandate_reference_id: Some(api_models::payments::MandateReferenceId::ConnectorMandateId(
                                    api_models::payments::ConnectorMandateReferenceId {
                                        connector_mandate_id: connector_id.connector_mandate_id,
                                        payment_method_id: connector_id.payment_method_id,
                                    },
                                ))
                            }
                         }),
                        (_, _) => Ok(api_models::payments::MandateIds {
                            mandate_id: mandate_obj.mandate_id,
                            mandate_reference_id: None,
                        }),
                    }
                }))
            })
            .await
            .transpose()?;
        let next_operation: BoxedOperation<'a, F, api::PaymentsRequest> =
            if request.confirm.unwrap_or(false) {
                Box::new(operations::PaymentConfirm)
            } else {
                Box::new(self)
            };

        payment_intent.status = match request.payment_method_data.as_ref() {
            Some(_) => {
                if request.confirm.unwrap_or(false) {
                    payment_intent.status
                } else {
                    storage_enums::IntentStatus::RequiresConfirmation
                }
            }
            None => storage_enums::IntentStatus::RequiresPaymentMethod,
        };

        Self::populate_payment_attempt_with_request(&mut payment_attempt, request);

        let creds_identifier = request
            .merchant_connector_details
            .as_ref()
            .map(|mcd| mcd.creds_identifier.to_owned());
        request
            .merchant_connector_details
            .to_owned()
            .async_map(|mcd| async {
                helpers::insert_merchant_connector_creds_to_config(
                    db,
                    merchant_account.merchant_id.as_str(),
                    mcd,
                )
                .await
            })
            .await
            .transpose()?;

        // The operation merges mandate data from both request and payment_attempt
        let setup_mandate = setup_mandate.map(|mandate_data| api_models::payments::MandateData {
            customer_acceptance: mandate_data.customer_acceptance,
            mandate_type: mandate_data.mandate_type.or(payment_attempt
                .mandate_details
                .clone()
                .map(ForeignInto::foreign_into)),
        });

        Ok((
            next_operation,
            PaymentData {
                flow: F::default(),
                payment_intent,
                payment_attempt,
                currency,
                amount,
                email: request.email.clone(),
                mandate_id,
                mandate_connector,
                token,
                setup_mandate,
                address: PaymentAddress {
                    shipping: shipping_address.as_ref().map(|a| a.into()),
                    billing: billing_address.as_ref().map(|a| a.into()),
                },
                confirm: request.confirm,
                payment_method_data: request.payment_method_data.clone(),
                force_sync: None,
                refunds: vec![],
                disputes: vec![],
                connector_response,
                sessions_token: vec![],
                card_cvc: request.card_cvc.clone(),
                creds_identifier,
                pm_token: None,
                connector_customer_id: None,
                ephemeral_key: None,
                redirect_response: None,
            },
            Some(customer_details),
        ))
    }
}

#[async_trait]
impl<F: Flow> Domain<F, api::PaymentsRequest> for PaymentUpdate {
    #[instrument(skip_all)]
    async fn get_or_create_customer_details<'a>(
        &'a self,
        db: &dyn StorageInterface,
        payment_data: &mut PaymentData<F>,
        request: Option<CustomerDetails>,
        merchant_id: &str,
    ) -> CustomResult<
        (
            BoxedOperation<'a, F, api::PaymentsRequest>,
            Option<domain::Customer>,
        ),
        errors::StorageError,
    > {
        helpers::create_customer_if_not_exist(
            Box::new(self),
            db,
            payment_data,
            request,
            merchant_id,
        )
        .await
    }

    #[instrument(skip_all)]
    async fn make_pm_data<'a>(
        &'a self,
        state: &'a AppState,
        payment_data: &mut PaymentData<F>,
        _storage_scheme: storage_enums::MerchantStorageScheme,
    ) -> RouterResult<(
        BoxedOperation<'a, F, api::PaymentsRequest>,
        Option<api::PaymentMethodData>,
    )> {
        helpers::make_pm_data(Box::new(self), state, payment_data).await
    }

    #[instrument(skip_all)]
    async fn add_task_to_process_tracker<'a>(
        &'a self,
        _state: &'a AppState,
        _payment_attempt: &storage::PaymentAttempt,
    ) -> CustomResult<(), errors::ApiErrorResponse> {
        Ok(())
    }

    async fn get_connector<'a>(
        &'a self,
        _merchant_account: &domain::MerchantAccount,
        state: &AppState,
        request: &api::PaymentsRequest,
        _payment_intent: &storage::payment_intent::PaymentIntent,
    ) -> CustomResult<api::ConnectorChoice, errors::ApiErrorResponse> {
        helpers::get_connector_default(state, request.routing.clone()).await
    }
}

#[async_trait]
impl<F: Flow> UpdateTracker<F, PaymentData<F>, api::PaymentsRequest> for PaymentUpdate {
    #[instrument(skip_all)]
    async fn update_trackers<'b>(
        &'b self,
        db: &dyn StorageInterface,
        mut payment_data: PaymentData<F>,
        customer: Option<domain::Customer>,
        storage_scheme: storage_enums::MerchantStorageScheme,
        _updated_customer: Option<storage::CustomerUpdate>,
    ) -> RouterResult<(BoxedOperation<'b, F, api::PaymentsRequest>, PaymentData<F>)>
    where
        F: 'b + Send,
    {
        let is_payment_method_unavailable =
            payment_data.payment_attempt.payment_method_id.is_none()
                && payment_data.payment_intent.status
                    == storage_enums::IntentStatus::RequiresPaymentMethod;

        let payment_method = payment_data.payment_attempt.payment_method;

        let get_attempt_status = || {
            if is_payment_method_unavailable {
                storage_enums::AttemptStatus::PaymentMethodAwaited
            } else {
                storage_enums::AttemptStatus::ConfirmationAwaited
            }
        };

        let additional_pm_data = payment_data
            .payment_method_data
            .as_ref()
            .map(api_models::payments::AdditionalPaymentData::from)
            .as_ref()
            .map(Encode::<api_models::payments::AdditionalPaymentData>::encode_to_value)
            .transpose()
            .change_context(errors::ApiErrorResponse::InternalServerError)
            .attach_printable("Failed to encode additional pm data")?;

        let business_sub_label = payment_data.payment_attempt.business_sub_label.clone();

        let payment_method_type = payment_data.payment_attempt.payment_method_type.clone();
        let payment_experience = payment_data.payment_attempt.payment_experience.clone();
        let amount_to_capture = payment_data.payment_attempt.amount_to_capture;
        let capture_method = payment_data.payment_attempt.capture_method;
        payment_data.payment_attempt = db
            .update_payment_attempt_with_attempt_id(
                payment_data.payment_attempt,
                storage::PaymentAttemptUpdate::Update {
                    amount: payment_data.amount.into(),
                    currency: payment_data.currency,
                    status: get_attempt_status(),
                    authentication_type: None,
                    payment_method,
                    payment_token: payment_data.token.clone(),
                    payment_method_data: additional_pm_data,
                    payment_experience,
                    payment_method_type,
                    business_sub_label,
                    amount_to_capture,
                    capture_method,
                },
                storage_scheme,
            )
            .await
            .to_not_found_response(errors::ApiErrorResponse::PaymentNotFound)?;

        let customer_id = customer.map(|c| c.customer_id);

        let intent_status = {
            let current_intent_status = payment_data.payment_intent.status;
            if is_payment_method_unavailable {
                storage_enums::IntentStatus::RequiresPaymentMethod
            } else if !payment_data.confirm.unwrap_or(true)
                || current_intent_status == storage_enums::IntentStatus::RequiresCustomerAction
            {
                storage_enums::IntentStatus::RequiresConfirmation
            } else {
                payment_data.payment_intent.status
            }
        };

        let (shipping_address, billing_address) = (
            payment_data.payment_intent.shipping_address_id.clone(),
            payment_data.payment_intent.billing_address_id.clone(),
        );

        let return_url = payment_data.payment_intent.return_url.clone();
        let setup_future_usage = payment_data.payment_intent.setup_future_usage;
        let business_label = Some(payment_data.payment_intent.business_label.clone());
        let business_country = Some(payment_data.payment_intent.business_country);
        let description = payment_data.payment_intent.description.clone();
        let statement_descriptor_name = payment_data
            .payment_intent
            .statement_descriptor_name
            .clone();
        let statement_descriptor_suffix = payment_data
            .payment_intent
            .statement_descriptor_suffix
            .clone();
        let order_details = payment_data.payment_intent.order_details.clone();
        let metadata = payment_data.payment_intent.metadata.clone();
        let udf = payment_data.payment_intent.udf.clone();
        payment_data.payment_intent = db
            .update_payment_intent(
                payment_data.payment_intent,
                storage::PaymentIntentUpdate::Update {
                    amount: payment_data.amount.into(),
                    currency: payment_data.currency,
                    setup_future_usage,
                    status: intent_status,
                    customer_id: customer_id.clone(),
                    shipping_address_id: shipping_address,
                    billing_address_id: billing_address,
                    return_url,
                    business_country,
                    business_label,
                    description,
                    statement_descriptor_name,
                    statement_descriptor_suffix,
                    order_details,
                    metadata,
                    udf,
                },
                storage_scheme,
            )
            .await
            .to_not_found_response(errors::ApiErrorResponse::PaymentNotFound)?;

        payment_data.mandate_id = payment_data.mandate_id.clone();

        Ok((
            payments::is_confirm(self, payment_data.confirm),
            payment_data,
        ))
    }
}

impl<F: Flow> ValidateRequest<F, api::PaymentsRequest> for PaymentUpdate {
    #[instrument(skip_all)]
    fn validate_request<'a, 'b>(
        &'b self,
        request: &api::PaymentsRequest,
        merchant_account: &'a domain::MerchantAccount,
    ) -> RouterResult<(
        BoxedOperation<'b, F, api::PaymentsRequest>,
        operations::ValidateResult<'a>,
    )> {
        let order_details_inside_metadata = request
            .metadata
            .as_ref()
            .and_then(|meta| meta.order_details.to_owned());
        if request
            .order_details
            .as_ref()
            .zip(order_details_inside_metadata)
            .is_some()
        {
            Err(errors::ApiErrorResponse::NotSupported { message: "order_details cannot be present both inside and outside metadata in payments request".to_string() })?
        }

        helpers::validate_customer_details_in_request(request)?;

        let given_payment_id = match &request.payment_id {
            Some(id_type) => Some(
                id_type
                    .get_payment_intent_id()
                    .change_context(errors::ApiErrorResponse::PaymentNotFound)?,
            ),
            None => None,
        };

        let request_merchant_id = request.merchant_id.as_deref();
        helpers::validate_merchant_id(&merchant_account.merchant_id, request_merchant_id)
            .change_context(errors::ApiErrorResponse::InvalidDataFormat {
                field_name: "merchant_id".to_string(),
                expected_format: "merchant_id from merchant account".to_string(),
            })?;

        helpers::validate_request_amount_and_amount_to_capture(
            request.amount,
            request.amount_to_capture,
        )
        .change_context(errors::ApiErrorResponse::InvalidDataFormat {
            field_name: "amount_to_capture".to_string(),
            expected_format: "amount_to_capture lesser than or equal to amount".to_string(),
        })?;

        helpers::validate_payment_method_fields_present(request)?;

        let mandate_type = helpers::validate_mandate(request, false)?;
        let payment_id = core_utils::get_or_generate_id("payment_id", &given_payment_id, "pay")?;

        Ok((
            Box::new(self),
            operations::ValidateResult {
                merchant_id: &merchant_account.merchant_id,
                payment_id: api::PaymentIdType::PaymentIntentId(payment_id),
                mandate_type,
                storage_scheme: merchant_account.storage_scheme,
            },
        ))
    }
}

impl PaymentUpdate {
    fn populate_payment_attempt_with_request(
        payment_attempt: &mut storage::PaymentAttempt,
        request: &api::PaymentsRequest,
    ) {
        request
            .business_sub_label
            .clone()
            .map(|bsl| payment_attempt.business_sub_label.replace(bsl));
        request.payment_method_type.map(|pmt| {
            payment_attempt
                .payment_method_type
                .replace(pmt.foreign_into())
        });
        request.payment_experience.map(|experience| {
            payment_attempt
                .payment_experience
                .replace(experience.foreign_into())
        });
        payment_attempt.amount_to_capture = request
            .amount_to_capture
            .or(payment_attempt.amount_to_capture);
        request
            .capture_method
            .map(|i| payment_attempt.capture_method.replace(i.foreign_into()));
    }
    fn populate_payment_intent_with_request(
        payment_intent: &mut storage::PaymentIntent,
        request: &api::PaymentsRequest,
    ) {
        request
            .return_url
            .clone()
            .map(|i| payment_intent.return_url.replace(i.to_string()));

        payment_intent.business_country = request
            .business_country
            .unwrap_or(payment_intent.business_country);
        payment_intent.business_label = request
            .business_label
            .clone()
            .unwrap_or(payment_intent.business_label.clone());
        request
            .description
            .clone()
            .map(|i| payment_intent.description.replace(i));

        request
            .statement_descriptor_name
            .clone()
            .map(|i| payment_intent.statement_descriptor_name.replace(i));

        request
            .statement_descriptor_suffix
            .clone()
            .map(|i| payment_intent.statement_descriptor_suffix.replace(i));

        request
            .client_secret
            .clone()
            .map(|i| payment_intent.client_secret.replace(i));

        request
            .udf
            .clone()
            .map(|udf| payment_intent.udf.replace(udf));
    }
}<|MERGE_RESOLUTION|>--- conflicted
+++ resolved
@@ -21,12 +21,8 @@
     },
     utils::OptionExt,
 };
-<<<<<<< HEAD
-#[derive(Clone, Copy, PaymentOperation, ZDisplay)]
-=======
-
-#[derive(Debug, Clone, Copy, PaymentOperation)]
->>>>>>> 2b71d4d8
+
+#[derive(Debug, Clone, Copy, PaymentOperation, ZDisplay)]
 #[operation(ops = "all", flow = "authorize")]
 pub struct PaymentUpdate;
 
