use std::borrow::Cow;

<<<<<<< HEAD
use common_utils::{
    ext_traits::{AsyncExt, ValueExt},
=======
use base64::Engine;
use common_utils::{
    ext_traits::{AsyncExt, ByteSliceExt},
>>>>>>> b15b8f7b
    fp_utils,
};
// TODO : Evaluate all the helper functions ()
use error_stack::{report, IntoReport, ResultExt};
use masking::{ExposeOptionInterface, PeekInterface};
use router_env::{instrument, tracing};
use storage_models::enums;
use uuid::Uuid;

use super::{
    operations::{BoxedOperation, Operation, PaymentResponse},
    CustomerDetails, PaymentData,
};
use crate::{
    configs::settings::Server,
    consts,
    core::{
        errors::{self, CustomResult, RouterResult, StorageErrorExt},
        payment_methods::{cards, vault},
    },
    db::StorageInterface,
    routes::{metrics, AppState},
    scheduler::{metrics as scheduler_metrics, workflows::payment_sync},
    services,
    types::{
<<<<<<< HEAD
        api::{
            self, admin::PrimaryBusinessDetails, enums as api_enums, CustomerAcceptanceExt,
            MandateValidationFieldsExt,
        },
=======
        api::{self, admin, enums as api_enums, CustomerAcceptanceExt, MandateValidationFieldsExt},
>>>>>>> b15b8f7b
        storage::{self, enums as storage_enums, ephemeral_key},
        transformers::ForeignInto,
    },
    utils::{
        self,
        crypto::{self, SignMessage},
        OptionExt,
    },
};

pub async fn get_address_for_payment_request(
    db: &dyn StorageInterface,
    req_address: Option<&api::Address>,
    address_id: Option<&str>,
    merchant_id: &str,
    customer_id: &Option<String>,
) -> CustomResult<Option<storage::Address>, errors::ApiErrorResponse> {
    Ok(match req_address {
        Some(address) => {
            match address_id {
                Some(id) => Some(
                    db.update_address(id.to_owned(), address.foreign_into())
                        .await
                        .map_err(|err| {
                            err.to_not_found_response(errors::ApiErrorResponse::AddressNotFound)
                        })?,
                ),
                None => {
                    // generate a new address here
                    let customer_id = customer_id
                        .as_deref()
                        .get_required_value("customer_id")
                        .change_context(errors::ApiErrorResponse::CustomerNotFound)?;

                    let address_details = address.address.clone().unwrap_or_default();
                    Some(
                        db.insert_address(storage::AddressNew {
                            phone_number: address.phone.as_ref().and_then(|a| a.number.clone()),
                            country_code: address
                                .phone
                                .as_ref()
                                .and_then(|a| a.country_code.clone()),
                            customer_id: customer_id.to_string(),
                            merchant_id: merchant_id.to_string(),

                            ..address_details.foreign_into()
                        })
                        .await
                        .map_err(|_| errors::ApiErrorResponse::InternalServerError)?,
                    )
                }
            }
        }
        None => match address_id {
            Some(id) => Some(db.find_address(id).await).transpose().map_err(|err| {
                err.to_not_found_response(errors::ApiErrorResponse::AddressNotFound)
            })?,
            None => None,
        },
    })
}

pub async fn get_address_by_id(
    db: &dyn StorageInterface,
    address_id: Option<String>,
) -> CustomResult<Option<storage::Address>, errors::ApiErrorResponse> {
    match address_id {
        None => Ok(None),
        Some(address_id) => Ok(db.find_address(&address_id).await.ok()),
    }
}

pub async fn get_token_pm_type_mandate_details(
    state: &AppState,
    request: &api::PaymentsRequest,
    mandate_type: Option<api::MandateTxnType>,
    merchant_account: &storage::MerchantAccount,
) -> RouterResult<(
    Option<String>,
    Option<storage_enums::PaymentMethod>,
    Option<api::MandateData>,
)> {
    match mandate_type {
        Some(api::MandateTxnType::NewMandateTxn) => {
            let setup_mandate = request
                .mandate_data
                .clone()
                .get_required_value("mandate_data")?;
            Ok((
                request.payment_token.to_owned(),
                request.payment_method.map(ForeignInto::foreign_into),
                Some(setup_mandate),
            ))
        }
        Some(api::MandateTxnType::RecurringMandateTxn) => {
            let (token_, payment_method_type_) =
                get_token_for_recurring_mandate(state, request, merchant_account).await?;
            Ok((token_, payment_method_type_, None))
        }
        None => Ok((
            request.payment_token.to_owned(),
            request.payment_method.map(ForeignInto::foreign_into),
            request.mandate_data.clone(),
        )),
    }
}

pub async fn get_token_for_recurring_mandate(
    state: &AppState,
    req: &api::PaymentsRequest,
    merchant_account: &storage::MerchantAccount,
) -> RouterResult<(Option<String>, Option<storage_enums::PaymentMethod>)> {
    let db = &*state.store;
    let mandate_id = req.mandate_id.clone().get_required_value("mandate_id")?;

    let mandate = db
        .find_mandate_by_merchant_id_mandate_id(&merchant_account.merchant_id, mandate_id.as_str())
        .await
        .map_err(|error| error.to_not_found_response(errors::ApiErrorResponse::MandateNotFound))?;

    let customer = req.customer_id.clone().get_required_value("customer_id")?;

    let payment_method_id = {
        if mandate.customer_id != customer {
            Err(report!(errors::ApiErrorResponse::PreconditionFailed {
                message: "customer_id must match mandate customer_id".into()
            }))?
        }
        if mandate.mandate_status != storage_enums::MandateStatus::Active {
            Err(report!(errors::ApiErrorResponse::PreconditionFailed {
                message: "mandate is not active".into()
            }))?
        };
        mandate.payment_method_id.clone()
    };
    verify_mandate_details(
        req.amount.get_required_value("amount")?.into(),
        req.currency.get_required_value("currency")?,
        mandate.clone(),
    )?;

    let payment_method = db
        .find_payment_method(payment_method_id.as_str())
        .await
        .map_err(|error| {
            error.to_not_found_response(errors::ApiErrorResponse::PaymentMethodNotFound)
        })?;

    let token = Uuid::new_v4().to_string();
    let locker_id = merchant_account
        .locker_id
        .to_owned()
        .get_required_value("locker_id")?;
    let _ = cards::get_lookup_key_from_locker(state, &token, &payment_method, &locker_id).await?;

    if let Some(payment_method_from_request) = req.payment_method {
        let pm: storage_enums::PaymentMethod = payment_method_from_request.foreign_into();
        if pm != payment_method.payment_method {
            Err(report!(errors::ApiErrorResponse::PreconditionFailed {
                message: "payment method in request does not match previously provided payment \
                          method information"
                    .into()
            }))?
        }
    };

    Ok((Some(token), Some(payment_method.payment_method)))
}

#[instrument(skip_all)]
/// Check weather the merchant id in the request
/// and merchant id in the merchant account are same.
pub fn validate_merchant_id(
    merchant_id: &str,
    request_merchant_id: Option<&str>,
) -> CustomResult<(), errors::ApiErrorResponse> {
    // Get Merchant Id from the merchant
    // or get from merchant account

    let request_merchant_id = request_merchant_id.unwrap_or(merchant_id);

    utils::when(merchant_id.ne(request_merchant_id), || {
        Err(report!(errors::ApiErrorResponse::PreconditionFailed {
            message: format!(
                "Invalid `merchant_id`: {request_merchant_id} not found in merchant account"
            )
        }))
    })
}

#[instrument(skip_all)]
pub fn validate_request_amount_and_amount_to_capture(
    op_amount: Option<api::Amount>,
    op_amount_to_capture: Option<i64>,
) -> CustomResult<(), errors::ApiErrorResponse> {
    match (op_amount, op_amount_to_capture) {
        (None, _) => Ok(()),
        (Some(_amount), None) => Ok(()),
        (Some(amount), Some(amount_to_capture)) => {
            match amount {
                api::Amount::Value(amount_inner) => {
                    // If both amount and amount to capture is present
                    // then amount to be capture should be less than or equal to request amount
                    utils::when(!amount_to_capture.le(&amount_inner.get()), || {
                        Err(report!(errors::ApiErrorResponse::PreconditionFailed {
                            message: format!(
                            "amount_to_capture is greater than amount capture_amount: {amount_to_capture:?} request_amount: {amount:?}"
                        )
                        }))
                    })
                }
                api::Amount::Zero => {
                    // If the amount is Null but still amount_to_capture is passed this is invalid and
                    Err(report!(errors::ApiErrorResponse::PreconditionFailed {
                        message: "amount_to_capture should not exist for when amount = 0"
                            .to_string()
                    }))
                }
            }
        }
    }
}

pub fn validate_mandate(
    req: impl Into<api::MandateValidationFields>,
) -> RouterResult<Option<api::MandateTxnType>> {
    let req: api::MandateValidationFields = req.into();
    match req.is_mandate() {
        Some(api::MandateTxnType::NewMandateTxn) => {
            validate_new_mandate_request(req)?;
            Ok(Some(api::MandateTxnType::NewMandateTxn))
        }
        Some(api::MandateTxnType::RecurringMandateTxn) => {
            validate_recurring_mandate(req)?;
            Ok(Some(api::MandateTxnType::RecurringMandateTxn))
        }
        None => Ok(None),
    }
}

fn validate_new_mandate_request(req: api::MandateValidationFields) -> RouterResult<()> {
    let confirm = req.confirm.get_required_value("confirm")?;

    if !confirm {
        Err(report!(errors::ApiErrorResponse::PreconditionFailed {
            message: "`confirm` must be `true` for mandates".into()
        }))?
    }

    let _ = req.customer_id.as_ref().get_required_value("customer_id")?;

    let mandate_data = req
        .mandate_data
        .clone()
        .get_required_value("mandate_data")?;

    if api_enums::FutureUsage::OnSession
        == req
            .setup_future_usage
            .get_required_value("setup_future_usage")?
    {
        Err(report!(errors::ApiErrorResponse::PreconditionFailed {
            message: "`setup_future_usage` must be `off_session` for mandates".into()
        }))?
    };

    if (mandate_data.customer_acceptance.acceptance_type == api::AcceptanceType::Online)
        && mandate_data.customer_acceptance.online.is_none()
    {
        Err(report!(errors::ApiErrorResponse::PreconditionFailed {
            message: "`mandate_data.customer_acceptance.online` is required when \
                      `mandate_data.customer_acceptance.acceptance_type` is `online`"
                .into()
        }))?
    }

    Ok(())
}

pub fn validate_customer_id_mandatory_cases(
    has_shipping: bool,
    has_billing: bool,
    has_setup_future_usage: bool,
    customer_id: &Option<String>,
) -> RouterResult<()> {
    match (
        has_shipping,
        has_billing,
        has_setup_future_usage,
        customer_id,
    ) {
        (true, _, _, None) | (_, true, _, None) | (_, _, true, None) => {
            Err(errors::ApiErrorResponse::PreconditionFailed {
                message: "customer_id is mandatory when shipping or billing \
                address is given or when setup_future_usage is given"
                    .to_string(),
            })
            .into_report()
        }
        _ => Ok(()),
    }
}

pub fn create_startpay_url(
    server: &Server,
    payment_attempt: &storage::PaymentAttempt,
    payment_intent: &storage::PaymentIntent,
) -> String {
    format!(
        "{}/payments/start/{}/{}/{}",
        server.base_url,
        payment_intent.payment_id,
        payment_intent.merchant_id,
        payment_attempt.attempt_id
    )
}

pub fn create_redirect_url(
    server: &Server,
    payment_attempt: &storage::PaymentAttempt,
    connector_name: &str,
    creds_identifier: Option<&str>,
) -> String {
    let creds_identifier_path = creds_identifier.map_or_else(String::new, |cd| format!("/{}", cd));
    format!(
        "{}/payments/{}/{}/response/{}",
        server.base_url, payment_attempt.payment_id, payment_attempt.merchant_id, connector_name,
    ) + &creds_identifier_path
}
pub fn create_complete_authorize_url(
    server: &Server,
    payment_attempt: &storage::PaymentAttempt,
    connector_name: &String,
) -> String {
    format!(
        "{}/payments/{}/{}/complete/{}",
        server.base_url, payment_attempt.payment_id, payment_attempt.merchant_id, connector_name
    )
}

fn validate_recurring_mandate(req: api::MandateValidationFields) -> RouterResult<()> {
    req.mandate_id.check_value_present("mandate_id")?;

    req.customer_id.check_value_present("customer_id")?;

    let confirm = req.confirm.get_required_value("confirm")?;
    if !confirm {
        Err(report!(errors::ApiErrorResponse::PreconditionFailed {
            message: "`confirm` must be `true` for mandates".into()
        }))?
    }

    let off_session = req.off_session.get_required_value("off_session")?;
    if !off_session {
        Err(report!(errors::ApiErrorResponse::PreconditionFailed {
            message: "`off_session` should be `true` for mandates".into()
        }))?
    }

    Ok(())
}

pub fn verify_mandate_details(
    request_amount: i64,
    request_currency: api_enums::Currency,
    mandate: storage::Mandate,
) -> RouterResult<()> {
    match mandate.mandate_type {
        storage_enums::MandateType::SingleUse => utils::when(
            mandate
                .mandate_amount
                .map(|mandate_amount| request_amount > mandate_amount)
                .unwrap_or(true),
            || {
                Err(report!(errors::ApiErrorResponse::MandateValidationFailed {
                    reason: "request amount is greater than mandate amount".to_string()
                }))
            },
        ),
        storage::enums::MandateType::MultiUse => utils::when(
            mandate
                .mandate_amount
                .map(|mandate_amount| {
                    (mandate.amount_captured.unwrap_or(0) + request_amount) > mandate_amount
                })
                .unwrap_or(false),
            || {
                Err(report!(errors::ApiErrorResponse::MandateValidationFailed {
                    reason: "request amount is greater than mandate amount".to_string()
                }))
            },
        ),
    }?;
    utils::when(
        mandate
            .mandate_currency
            .map(|mandate_currency| mandate_currency != request_currency.foreign_into())
            .unwrap_or(false),
        || {
            Err(report!(errors::ApiErrorResponse::MandateValidationFailed {
                reason: "cross currency mandates not supported".to_string()
            }))
        },
    )
}

#[instrument(skip_all)]
pub fn payment_attempt_status_fsm(
    payment_method_data: &Option<api::PaymentMethodData>,
    confirm: Option<bool>,
) -> storage_enums::AttemptStatus {
    match payment_method_data {
        Some(_) => match confirm {
            Some(true) => storage_enums::AttemptStatus::Pending,
            _ => storage_enums::AttemptStatus::ConfirmationAwaited,
        },
        None => storage_enums::AttemptStatus::PaymentMethodAwaited,
    }
}

pub fn payment_intent_status_fsm(
    payment_method_data: &Option<api::PaymentMethodData>,
    confirm: Option<bool>,
) -> storage_enums::IntentStatus {
    match payment_method_data {
        Some(_) => match confirm {
            Some(true) => storage_enums::IntentStatus::RequiresCustomerAction,
            _ => storage_enums::IntentStatus::RequiresConfirmation,
        },
        None => storage_enums::IntentStatus::RequiresPaymentMethod,
    }
}

pub async fn add_domain_task_to_pt<Op>(
    operation: &Op,
    state: &AppState,
    payment_attempt: &storage::PaymentAttempt,
) -> CustomResult<(), errors::ApiErrorResponse>
where
    Op: std::fmt::Debug,
{
    if check_if_operation_confirm(operation) {
        let routed_through: storage::RoutedThroughData = payment_attempt
            .connector
            .clone()
            .parse_value("RoutedThroughData")
            .change_context(errors::ApiErrorResponse::InternalServerError)?;

        let connector_name = routed_through
            .routed_through
            .ok_or(errors::ApiErrorResponse::InternalServerError)?;

        let schedule_time = payment_sync::get_sync_process_schedule_time(
            &*state.store,
            &connector_name,
            &payment_attempt.merchant_id,
            0,
        )
        .await
        .into_report()
        .change_context(errors::ApiErrorResponse::InternalServerError)
        .attach_printable("Failed while getting process schedule time")?;

        match schedule_time {
            Some(stime) => {
                scheduler_metrics::TASKS_ADDED_COUNT.add(&metrics::CONTEXT, 1, &[]); // Metrics
                super::add_process_sync_task(&*state.store, payment_attempt, stime)
                    .await
                    .into_report()
                    .change_context(errors::ApiErrorResponse::InternalServerError)
                    .attach_printable("Failed while adding task to process tracker")
            }
            None => Ok(()),
        }
    } else {
        Ok(())
    }
}

pub fn response_operation<'a, F, R>() -> BoxedOperation<'a, F, R>
where
    F: Send + Clone,
    PaymentResponse: Operation<F, R>,
{
    Box::new(PaymentResponse)
}

#[instrument(skip_all)]
pub(crate) async fn call_payment_method(
    state: &AppState,
    merchant_account: &storage::MerchantAccount,
    payment_method: Option<&api::PaymentMethodData>,
    payment_method_type: Option<storage_enums::PaymentMethod>,
    maybe_customer: &Option<storage::Customer>,
) -> RouterResult<api::PaymentMethodResponse> {
    match payment_method {
        Some(pm_data) => match payment_method_type {
            Some(payment_method_type) => match pm_data {
                api::PaymentMethodData::Card(card) => {
                    let card_detail = api::CardDetail {
                        card_number: card.card_number.clone(),
                        card_exp_month: card.card_exp_month.clone(),
                        card_exp_year: card.card_exp_year.clone(),
                        card_holder_name: Some(card.card_holder_name.clone()),
                    };
                    match maybe_customer {
                        Some(customer) => {
                            let customer_id = customer.customer_id.clone();
                            let payment_method_request = api::PaymentMethodCreate {
                                payment_method: payment_method_type.foreign_into(),
                                payment_method_type: None,
                                payment_method_issuer: card.card_issuer.clone(),
                                payment_method_issuer_code: None,
                                card: Some(card_detail),
                                metadata: None,
                                customer_id: Some(customer_id),
                                card_network: card
                                    .card_network
                                    .as_ref()
                                    .map(|card_network| card_network.to_string()),
                            };
                            let resp = cards::add_payment_method(
                                state,
                                payment_method_request,
                                merchant_account,
                            )
                            .await
                            .attach_printable("Error on adding payment method")?;
                            match resp {
                                crate::services::ApplicationResponse::Json(payment_method) => {
                                    Ok(payment_method)
                                }
                                _ => Err(report!(errors::ApiErrorResponse::InternalServerError)
                                    .attach_printable("Error on adding payment method")),
                            }
                        }
                        None => Err(report!(errors::ApiErrorResponse::MissingRequiredField {
                            field_name: "customer"
                        })
                        .attach_printable("Missing Customer Object")),
                    }
                }
                _ => {
                    let payment_method_request = api::PaymentMethodCreate {
                        payment_method: payment_method_type.foreign_into(),
                        payment_method_type: None,
                        payment_method_issuer: None,
                        payment_method_issuer_code: None,
                        card: None,
                        metadata: None,
                        customer_id: None,
                        card_network: None,
                    };
                    let resp =
                        cards::add_payment_method(state, payment_method_request, merchant_account)
                            .await
                            .attach_printable("Error on adding payment method")?;
                    match resp {
                        crate::services::ApplicationResponse::Json(payment_method) => {
                            Ok(payment_method)
                        }
                        _ => Err(report!(errors::ApiErrorResponse::InternalServerError)
                            .attach_printable("Error on adding payment method")),
                    }
                }
            },
            None => Err(report!(errors::ApiErrorResponse::MissingRequiredField {
                field_name: "payment_method_type"
            })
            .attach_printable("PaymentMethodType Required")),
        },
        None => Err(report!(errors::ApiErrorResponse::MissingRequiredField {
            field_name: "payment_method_data"
        })
        .attach_printable("PaymentMethodData required Or Card is already saved")),
    }
}

pub async fn get_customer_from_details<F: Clone>(
    db: &dyn StorageInterface,
    customer_id: Option<String>,
    merchant_id: &str,
    payment_data: &mut PaymentData<F>,
) -> CustomResult<Option<storage::Customer>, errors::StorageError> {
    match customer_id {
        None => Ok(None),
        Some(c_id) => {
            let customer = db
                .find_customer_optional_by_customer_id_merchant_id(&c_id, merchant_id)
                .await?;
            payment_data.email = payment_data
                .email
                .clone()
                .or_else(|| customer.as_ref().and_then(|inner| inner.email.clone()));
            Ok(customer)
        }
    }
}

pub async fn get_connector_default(
    _state: &AppState,
    request_connector: Option<serde_json::Value>,
) -> CustomResult<api::ConnectorChoice, errors::ApiErrorResponse> {
    Ok(request_connector.map_or(
        api::ConnectorChoice::Decide,
        api::ConnectorChoice::StraightThrough,
    ))
}

#[instrument(skip_all)]
pub async fn create_customer_if_not_exist<'a, F: Clone, R>(
    operation: BoxedOperation<'a, F, R>,
    db: &dyn StorageInterface,
    payment_data: &mut PaymentData<F>,
    req: Option<CustomerDetails>,
    merchant_id: &str,
) -> CustomResult<(BoxedOperation<'a, F, R>, Option<storage::Customer>), errors::StorageError> {
    let req = req
        .get_required_value("customer")
        .change_context(errors::StorageError::ValueNotFound("customer".to_owned()))?;
    let optional_customer = match req.customer_id.as_ref() {
        Some(customer_id) => {
            let customer_data = db
                .find_customer_optional_by_customer_id_merchant_id(customer_id, merchant_id)
                .await?;
            Some(match customer_data {
                Some(c) => Ok(c),
                None => {
                    let new_customer = storage::CustomerNew {
                        customer_id: customer_id.to_string(),
                        merchant_id: merchant_id.to_string(),
                        name: req.name.expose_option(),
                        email: req.email.clone(),
                        phone: req.phone.clone(),
                        phone_country_code: req.phone_country_code.clone(),
                        ..storage::CustomerNew::default()
                    };

                    metrics::CUSTOMER_CREATED.add(&metrics::CONTEXT, 1, &[]);
                    db.insert_customer(new_customer).await
                }
            })
        }
        None => match &payment_data.payment_intent.customer_id {
            None => None,
            Some(customer_id) => db
                .find_customer_optional_by_customer_id_merchant_id(customer_id, merchant_id)
                .await?
                .map(Ok),
        },
    };
    Ok((
        operation,
        match optional_customer {
            Some(customer) => {
                let customer = customer?;

                payment_data.payment_intent.customer_id = Some(customer.customer_id.clone());
                payment_data.email = payment_data
                    .email
                    .clone()
                    .or_else(|| customer.email.clone());

                Some(customer)
            }
            None => None,
        },
    ))
}

#[allow(clippy::too_many_arguments)]
pub async fn make_pm_data<'a, F: Clone, R>(
    operation: BoxedOperation<'a, F, R>,
    state: &'a AppState,
    payment_data: &mut PaymentData<F>,
) -> RouterResult<(BoxedOperation<'a, F, R>, Option<api::PaymentMethodData>)> {
    let request = &payment_data.payment_method_data;
    let token = payment_data.token.clone();
    let card_cvc = payment_data.card_cvc.clone();

    // TODO: Handle case where payment method and token both are present in request properly.
    let payment_method = match (request, token) {
        (_, Some(token)) => {
            let (pm, supplementary_data) = vault::Vault::get_payment_method_data_from_locker(
                state, &token,
            )
            .await
            .attach_printable(
                "Payment method for given token not found or there was a problem fetching it",
            )?;

            utils::when(
                supplementary_data
                    .customer_id
                    .ne(&payment_data.payment_intent.customer_id),
                || {
                    Err(errors::ApiErrorResponse::PreconditionFailed { message: "customer associated with payment method and customer passed in payment are not same".into() })
                },
            )?;

            Ok::<_, error_stack::Report<errors::ApiErrorResponse>>(match pm.clone() {
                Some(api::PaymentMethodData::Card(card)) => {
                    payment_data.payment_attempt.payment_method =
                        Some(storage_enums::PaymentMethod::Card);
                    if let Some(cvc) = card_cvc {
                        let mut updated_card = card;
                        updated_card.card_cvc = cvc;
                        let updated_pm = api::PaymentMethodData::Card(updated_card);
                        vault::Vault::store_payment_method_data_in_locker(
                            state,
                            Some(token),
                            &updated_pm,
                            payment_data.payment_intent.customer_id.to_owned(),
                            enums::PaymentMethod::Card,
                        )
                        .await?;
                        Some(updated_pm)
                    } else {
                        pm
                    }
                }

                Some(api::PaymentMethodData::Wallet(wallet_data)) => {
                    payment_data.payment_attempt.payment_method =
                        Some(storage_enums::PaymentMethod::Wallet);
                    // TODO: Remove redundant update from wallets.
                    match wallet_data {
                        api_models::payments::WalletData::PaypalRedirect(_) => pm,
                        _ => {
                            let updated_pm = api::PaymentMethodData::Wallet(wallet_data);
                            vault::Vault::store_payment_method_data_in_locker(
                                state,
                                Some(token),
                                &updated_pm,
                                payment_data.payment_intent.customer_id.to_owned(),
                                enums::PaymentMethod::Wallet,
                            )
                            .await?;
                            Some(updated_pm)
                        }
                    }
                }

                Some(_) => Err(errors::ApiErrorResponse::InternalServerError)
                    .into_report()
                    .attach_printable(
                        "Payment method received from locker is unsupported by locker",
                    )?,

                None => None,
            })
        }
        (pm_opt @ Some(pm @ api::PaymentMethodData::Card(_)), _) => {
            let token = vault::Vault::store_payment_method_data_in_locker(
                state,
                None,
                pm,
                payment_data.payment_intent.customer_id.to_owned(),
                enums::PaymentMethod::Card,
            )
            .await?;
            payment_data.token = Some(token);
            Ok(pm_opt.to_owned())
        }
        (pm @ Some(api::PaymentMethodData::PayLater(_)), _) => Ok(pm.to_owned()),
        (pm @ Some(api::PaymentMethodData::BankRedirect(_)), _) => Ok(pm.to_owned()),
        (pm_opt @ Some(pm @ api::PaymentMethodData::Wallet(_)), _) => {
            let token = vault::Vault::store_payment_method_data_in_locker(
                state,
                None,
                pm,
                payment_data.payment_intent.customer_id.to_owned(),
                enums::PaymentMethod::Wallet,
            )
            .await?;
            payment_data.token = Some(token);
            Ok(pm_opt.to_owned())
        }
        _ => Ok(None),
    }?;

    Ok((operation, payment_method))
}

#[instrument(skip_all)]
pub(crate) fn validate_capture_method(
    capture_method: storage_enums::CaptureMethod,
) -> RouterResult<()> {
    utils::when(
        capture_method == storage_enums::CaptureMethod::Automatic,
        || {
            Err(report!(errors::ApiErrorResponse::PaymentUnexpectedState {
                field_name: "capture_method".to_string(),
                current_flow: "captured".to_string(),
                current_value: capture_method.to_string(),
                states: "manual_single, manual_multiple, scheduled".to_string()
            }))
        },
    )
}

#[instrument(skip_all)]
pub(crate) fn validate_status(status: storage_enums::IntentStatus) -> RouterResult<()> {
    utils::when(
        status != storage_enums::IntentStatus::RequiresCapture,
        || {
            Err(report!(errors::ApiErrorResponse::PaymentUnexpectedState {
                field_name: "payment.status".to_string(),
                current_flow: "captured".to_string(),
                current_value: status.to_string(),
                states: "requires_capture".to_string()
            }))
        },
    )
}

#[instrument(skip_all)]
pub(crate) fn validate_amount_to_capture(
    amount: i64,
    amount_to_capture: Option<i64>,
) -> RouterResult<()> {
    utils::when(
        amount_to_capture.is_some() && (Some(amount) < amount_to_capture),
        || {
            Err(report!(errors::ApiErrorResponse::InvalidRequestData {
                message: "amount_to_capture is greater than amount".to_string()
            }))
        },
    )
}

#[instrument(skip_all)]
pub(crate) fn validate_payment_method_fields_present(
    req: &api::PaymentsRequest,
) -> RouterResult<()> {
    utils::when(
        req.payment_method.is_none() && req.payment_method_data.is_some(),
        || {
            Err(errors::ApiErrorResponse::MissingRequiredField {
                field_name: "payment_method",
            })
        },
    )?;

    utils::when(
        req.payment_method.is_some()
            && req.payment_method_data.is_none()
            && req.payment_token.is_none(),
        || {
            Err(errors::ApiErrorResponse::MissingRequiredField {
                field_name: "payment_method_data",
            })
        },
    )?;

    Ok(())
}

pub fn check_force_psync_precondition(
    status: &storage_enums::AttemptStatus,
    connector_transaction_id: &Option<String>,
) -> bool {
    !matches!(
        status,
        storage_enums::AttemptStatus::Charged
            | storage_enums::AttemptStatus::AutoRefunded
            | storage_enums::AttemptStatus::Voided
            | storage_enums::AttemptStatus::CodInitiated
            | storage_enums::AttemptStatus::Authorized
            | storage_enums::AttemptStatus::Started
            | storage_enums::AttemptStatus::Failure
    ) && connector_transaction_id.is_some()
}

pub fn append_option<T, U, F, V>(func: F, option1: Option<T>, option2: Option<U>) -> Option<V>
where
    F: FnOnce(T, U) -> V,
{
    Some(func(option1?, option2?))
}

#[cfg(feature = "olap")]
pub(super) async fn filter_by_constraints(
    db: &dyn StorageInterface,
    constraints: &api::PaymentListConstraints,
    merchant_id: &str,
    storage_scheme: storage_enums::MerchantStorageScheme,
) -> CustomResult<Vec<storage::PaymentIntent>, errors::StorageError> {
    let result = db
        .filter_payment_intent_by_constraints(merchant_id, constraints, storage_scheme)
        .await?;
    Ok(result)
}

#[cfg(feature = "olap")]
pub(super) fn validate_payment_list_request(
    req: &api::PaymentListConstraints,
) -> CustomResult<(), errors::ApiErrorResponse> {
    utils::when(req.limit > 100 || req.limit < 1, || {
        Err(errors::ApiErrorResponse::InvalidRequestData {
            message: "limit should be in between 1 and 100".to_string(),
        })
    })?;
    Ok(())
}

pub fn get_handle_response_url(
    payment_id: String,
    merchant_account: &storage::MerchantAccount,
    response: api::PaymentsResponse,
    connector: String,
) -> RouterResult<api::RedirectionResponse> {
    let payments_return_url = response.return_url.as_ref();
    let redirection_response = make_pg_redirect_response(payment_id, &response, connector);

    let return_url = make_merchant_url_with_response(
        merchant_account,
        redirection_response,
        payments_return_url,
    )
    .attach_printable("Failed to make merchant url with response")?;

    make_url_with_signature(&return_url, merchant_account)
}

pub fn make_merchant_url_with_response(
    merchant_account: &storage::MerchantAccount,
    redirection_response: api::PgRedirectResponse,
    request_return_url: Option<&String>,
) -> RouterResult<String> {
    // take return url if provided in the request else use merchant return url
    let url = request_return_url
        .or(merchant_account.return_url.as_ref())
        .get_required_value("return_url")?;

    let status_check = redirection_response.status;

    let payment_intent_id = redirection_response.payment_id;

    let merchant_url_with_response = if merchant_account.redirect_to_merchant_with_http_post {
        url::Url::parse_with_params(
            url,
            &[
                ("status", status_check.to_string()),
                ("payment_intent_client_secret", payment_intent_id),
            ],
        )
        .into_report()
        .change_context(errors::ApiErrorResponse::InternalServerError)
        .attach_printable("Unable to parse the url with param")?
    } else {
        let amount = redirection_response.amount.get_required_value("amount")?;
        url::Url::parse_with_params(
            url,
            &[
                ("status", status_check.to_string()),
                ("payment_intent_client_secret", payment_intent_id),
                ("amount", amount.to_string()),
            ],
        )
        .into_report()
        .change_context(errors::ApiErrorResponse::InternalServerError)
        .attach_printable("Unable to parse the url with param")?
    };

    Ok(merchant_url_with_response.to_string())
}

pub async fn make_ephemeral_key(
    state: &AppState,
    customer_id: String,
    merchant_id: String,
) -> errors::RouterResponse<ephemeral_key::EphemeralKey> {
    let store = &state.store;
    let id = utils::generate_id(consts::ID_LENGTH, "eki");
    let secret = format!("epk_{}", &Uuid::new_v4().simple().to_string());
    let ek = ephemeral_key::EphemeralKeyNew {
        id,
        customer_id,
        merchant_id,
        secret,
    };
    let ek = store
        .create_ephemeral_key(ek, state.conf.eph_key.validity)
        .await
        .change_context(errors::ApiErrorResponse::InternalServerError)
        .attach_printable("Unable to create ephemeral key")?;
    Ok(services::ApplicationResponse::Json(ek))
}

pub async fn delete_ephemeral_key(
    store: &dyn StorageInterface,
    ek_id: String,
) -> errors::RouterResponse<ephemeral_key::EphemeralKey> {
    let ek = store
        .delete_ephemeral_key(&ek_id)
        .await
        .change_context(errors::ApiErrorResponse::InternalServerError)
        .attach_printable("Unable to delete ephemeral key")?;
    Ok(services::ApplicationResponse::Json(ek))
}

pub fn make_pg_redirect_response(
    payment_id: String,
    response: &api::PaymentsResponse,
    connector: String,
) -> api::PgRedirectResponse {
    api::PgRedirectResponse {
        payment_id,
        status: response.status,
        gateway_id: connector,
        customer_id: response.customer_id.to_owned(),
        amount: Some(response.amount),
    }
}

pub fn make_url_with_signature(
    redirect_url: &str,
    merchant_account: &storage::MerchantAccount,
) -> RouterResult<api::RedirectionResponse> {
    let mut url = url::Url::parse(redirect_url)
        .into_report()
        .change_context(errors::ApiErrorResponse::InternalServerError)
        .attach_printable("Unable to parse the url")?;

    let mut base_url = url.clone();
    base_url.query_pairs_mut().clear();

    let url = if merchant_account.enable_payment_response_hash {
        let key = merchant_account
            .payment_response_hash_key
            .as_ref()
            .get_required_value("payment_response_hash_key")?;
        let signature = hmac_sha256_sorted_query_params(
            &mut url.query_pairs().collect::<Vec<_>>(),
            key.as_str(),
        )?;

        url.query_pairs_mut()
            .append_pair("signature", &signature)
            .append_pair("signature_algorithm", "HMAC-SHA256");
        url.to_owned()
    } else {
        url.to_owned()
    };

    let parameters = url
        .query_pairs()
        .collect::<Vec<_>>()
        .iter()
        .map(|(key, value)| (key.clone().into_owned(), value.clone().into_owned()))
        .collect::<Vec<_>>();

    Ok(api::RedirectionResponse {
        return_url: base_url.to_string(),
        params: parameters,
        return_url_with_query_params: url.to_string(),
        http_method: if merchant_account.redirect_to_merchant_with_http_post {
            services::Method::Post.to_string()
        } else {
            services::Method::Get.to_string()
        },
        headers: Vec::new(),
    })
}

pub fn hmac_sha256_sorted_query_params(
    params: &mut [(Cow<'_, str>, Cow<'_, str>)],
    key: &str,
) -> RouterResult<String> {
    params.sort();
    let final_string = params
        .iter()
        .map(|(key, value)| format!("{key}={value}"))
        .collect::<Vec<_>>()
        .join("&");

    let signature = crypto::HmacSha256::sign_message(
        &crypto::HmacSha256,
        key.as_bytes(),
        final_string.as_bytes(),
    )
    .change_context(errors::ApiErrorResponse::InternalServerError)
    .attach_printable("Failed to sign the message")?;

    Ok(hex::encode(signature))
}

pub fn check_if_operation_confirm<Op: std::fmt::Debug>(operations: Op) -> bool {
    format!("{operations:?}") == "PaymentConfirm"
}

pub fn generate_mandate(
    merchant_id: String,
    connector: String,
    setup_mandate_details: Option<api::MandateData>,
    customer: &Option<storage::Customer>,
    payment_method_id: String,
    connector_mandate_id: Option<String>,
) -> Option<storage::MandateNew> {
    match (setup_mandate_details, customer) {
        (Some(data), Some(cus)) => {
            let mandate_id = utils::generate_id(consts::ID_LENGTH, "man");

            // The construction of the mandate new must be visible
            let mut new_mandate = storage::MandateNew::default();

            new_mandate
                .set_mandate_id(mandate_id)
                .set_customer_id(cus.customer_id.clone())
                .set_merchant_id(merchant_id)
                .set_payment_method_id(payment_method_id)
                .set_connector(connector)
                .set_mandate_status(storage_enums::MandateStatus::Active)
                .set_connector_mandate_id(connector_mandate_id)
                .set_customer_ip_address(
                    data.customer_acceptance
                        .get_ip_address()
                        .map(masking::Secret::new),
                )
                .set_customer_user_agent(data.customer_acceptance.get_user_agent())
                .set_customer_accepted_at(Some(data.customer_acceptance.get_accepted_at()));

            Some(match data.mandate_type {
                api::MandateType::SingleUse(data) => new_mandate
                    .set_mandate_amount(Some(data.amount))
                    .set_mandate_currency(Some(data.currency.foreign_into()))
                    .set_mandate_type(storage_enums::MandateType::SingleUse)
                    .to_owned(),

                api::MandateType::MultiUse(op_data) => match op_data {
                    Some(data) => new_mandate
                        .set_mandate_amount(Some(data.amount))
                        .set_mandate_currency(Some(data.currency.foreign_into())),
                    None => &mut new_mandate,
                }
                .set_mandate_type(storage_enums::MandateType::MultiUse)
                .to_owned(),
            })
        }
        (_, _) => None,
    }
}

// A function to manually authenticate the client secret
pub(crate) fn authenticate_client_secret(
    request_client_secret: Option<&String>,
    payment_intent_client_secret: Option<&String>,
) -> Result<(), errors::ApiErrorResponse> {
    match (request_client_secret, payment_intent_client_secret) {
        (Some(req_cs), Some(pi_cs)) if req_cs != pi_cs => {
            Err(errors::ApiErrorResponse::ClientSecretInvalid)
        }
        // If there is no client in payment intent, then it has expired
        (Some(_), None) => Err(errors::ApiErrorResponse::ClientSecretExpired),
        _ => Ok(()),
    }
}

pub(crate) fn validate_payment_status_against_not_allowed_statuses(
    intent_status: &storage_enums::IntentStatus,
    not_allowed_statuses: &[storage_enums::IntentStatus],
    action: &'static str,
) -> Result<(), errors::ApiErrorResponse> {
    fp_utils::when(not_allowed_statuses.contains(intent_status), || {
        Err(errors::ApiErrorResponse::PreconditionFailed {
            message: format!(
                "You cannot {action} this payment because it has status {intent_status}",
            ),
        })
    })
}

pub(crate) fn validate_pm_or_token_given(
    payment_method: &Option<api_enums::PaymentMethod>,
    payment_method_data: &Option<api::PaymentMethodData>,
    payment_method_type: &Option<api_enums::PaymentMethodType>,
    mandate_type: &Option<api::MandateTxnType>,
    token: &Option<String>,
) -> Result<(), errors::ApiErrorResponse> {
    utils::when(
        !matches!(
            payment_method_type,
            Some(api_enums::PaymentMethodType::Paypal)
        ) && !matches!(mandate_type, Some(api::MandateTxnType::RecurringMandateTxn))
            && token.is_none()
            && (payment_method_data.is_none() || payment_method.is_none()),
        || {
            Err(errors::ApiErrorResponse::InvalidRequestData {
                message: "A payment token or payment method data is required".to_string(),
            })
        },
    )
}

// A function to perform database lookup and then verify the client secret
pub(crate) async fn verify_client_secret(
    db: &dyn StorageInterface,
    storage_scheme: storage_enums::MerchantStorageScheme,
    client_secret: Option<String>,
    merchant_id: &str,
) -> error_stack::Result<Option<storage::PaymentIntent>, errors::ApiErrorResponse> {
    client_secret
        .async_map(|cs| async move {
            let payment_id = get_payment_id_from_client_secret(&cs);

            let payment_intent = db
                .find_payment_intent_by_payment_id_merchant_id(
                    &payment_id,
                    merchant_id,
                    storage_scheme,
                )
                .await
                .change_context(errors::ApiErrorResponse::PaymentNotFound)?;

            authenticate_client_secret(Some(&cs), payment_intent.client_secret.as_ref())?;
            Ok(payment_intent)
        })
        .await
        .transpose()
}

/// Create the connector label
/// {connector_name}_{country}_{business_label}
/// Do lazy parsing of primary business details
/// If both country and label are passed, no need to parse business details from merchant_account
/// If any one is missing, get it from merchant_account
pub fn create_connector_label(
    business_country: Option<&String>,
    business_label: Option<&String>,
    business_sub_label: Option<&String>,
    connector_name: &str,
    merchant_account: &storage_models::merchant_account::MerchantAccount,
) -> Result<(String, PrimaryBusinessDetails), error_stack::Report<errors::ApiErrorResponse>> {
    let (business_country, business_label) = match business_country.zip(business_label) {
        Some((business_country, business_label)) => {
            (business_country.to_owned(), business_label.to_owned())
        }
        None => {
            // Parse the primary business details from merchant account
            let primary_business_details: PrimaryBusinessDetails = merchant_account
                .primary_business_details
                .clone()
                .parse_value("PrimaryBusinessDetails")
                .change_context(errors::ApiErrorResponse::InternalServerError)
                .attach_printable("failed to parse primary business details")?;

            (
                business_country
                    .map(ToString::to_string)
                    .unwrap_or(primary_business_details.country),
                business_label
                    .map(ToString::to_string)
                    .to_owned()
                    .unwrap_or(primary_business_details.business),
            )
        }
    };

    let primary_business_detail = PrimaryBusinessDetails {
        country: business_country.to_owned(),
        business: business_label.to_owned(),
    };

    let mut connector_label = format!("{}_{}_{}", connector_name, business_country, business_label);

    if let Some(sub_label) = business_sub_label {
        connector_label.push_str(&format!("_{sub_label}"));
    }

    Ok((connector_label, primary_business_detail))
}

#[inline]
pub(crate) fn get_payment_id_from_client_secret(cs: &str) -> String {
    cs.split('_').take(2).collect::<Vec<&str>>().join("_")
}

#[cfg(test)]
mod tests {
    use super::*;

    #[test]
    fn test_authenticate_client_secret() {
        let req_cs = Some("1".to_string());
        let pi_cs = Some("2".to_string());
        assert!(authenticate_client_secret(req_cs.as_ref(), pi_cs.as_ref()).is_err())
    }
}

// This function will be removed after moving this functionality to server_wrap and using cache instead of config
pub async fn insert_merchant_connector_creds_to_config(
    db: &dyn StorageInterface,
    merchant_id: &str,
    merchant_connector_details: admin::MerchantConnectorDetailsWrap,
) -> RouterResult<()> {
    if let Some(encoded_data) = merchant_connector_details.encoded_data {
        match db
            .insert_config(storage::ConfigNew {
                key: format!(
                    "mcd_{merchant_id}_{}",
                    merchant_connector_details.creds_identifier
                ),
                config: encoded_data.peek().to_owned(),
            })
            .await
        {
            Ok(_) => Ok(()),
            Err(err) => {
                if err.current_context().is_db_unique_violation() {
                    Ok(())
                } else {
                    Err(err
                        .change_context(errors::ApiErrorResponse::InternalServerError)
                        .attach_printable("Failed to insert connector_creds to config"))
                }
            }
        }
    } else {
        Ok(())
    }
}

pub enum MerchantConnectorAccountType {
    DbVal(storage::MerchantConnectorAccount),
    CacheVal(api_models::admin::MerchantConnectorDetails),
}

impl MerchantConnectorAccountType {
    pub fn get_metadata(&self) -> Option<masking::Secret<serde_json::Value>> {
        match self {
            Self::DbVal(val) => val.metadata.to_owned(),
            Self::CacheVal(val) => val.metadata.to_owned(),
        }
    }
    pub fn get_connector_account_details(&self) -> serde_json::Value {
        match self {
            Self::DbVal(val) => val.connector_account_details.to_owned(),
            Self::CacheVal(val) => val.connector_account_details.peek().to_owned(),
        }
    }
}

pub async fn get_merchant_connector_account(
    db: &dyn StorageInterface,
    merchant_id: &str,
    connector_id: &str,
    creds_identifier: Option<String>,
) -> RouterResult<MerchantConnectorAccountType> {
    match creds_identifier {
        Some(creds_identifier) => {
            let mca_config = db
                .find_config_by_key(format!("mcd_{merchant_id}_{creds_identifier}").as_str())
                .await
                .map_err(|error| {
                    error.to_not_found_response(
                        errors::ApiErrorResponse::MerchantConnectorAccountNotFound,
                    )
                })?;

            let cached_mca = consts::BASE64_ENGINE
            .decode(mca_config.config.as_bytes())
            .into_report()
            .change_context(errors::ApiErrorResponse::InternalServerError)
            .attach_printable(
                "Failed to decode merchant_connector_details sent in request and then put in cache",
            )?
            .parse_struct("MerchantConnectorDetails")
            .change_context(errors::ApiErrorResponse::InternalServerError)
            .attach_printable(
                "Failed to parse merchant_connector_details sent in request and then put in cache",
            )?;

            Ok(MerchantConnectorAccountType::CacheVal(cached_mca))
        }
        None => db
            .find_merchant_connector_account_by_merchant_id_connector(merchant_id, connector_id)
            .await
            .map(MerchantConnectorAccountType::DbVal)
            .change_context(errors::ApiErrorResponse::MerchantConnectorAccountNotFound),
    }
}<|MERGE_RESOLUTION|>--- conflicted
+++ resolved
@@ -1,13 +1,8 @@
 use std::borrow::Cow;
 
-<<<<<<< HEAD
-use common_utils::{
-    ext_traits::{AsyncExt, ValueExt},
-=======
 use base64::Engine;
 use common_utils::{
-    ext_traits::{AsyncExt, ByteSliceExt},
->>>>>>> b15b8f7b
+    ext_traits::{AsyncExt, ByteSliceExt, ValueExt},
     fp_utils,
 };
 // TODO : Evaluate all the helper functions ()
@@ -33,14 +28,7 @@
     scheduler::{metrics as scheduler_metrics, workflows::payment_sync},
     services,
     types::{
-<<<<<<< HEAD
-        api::{
-            self, admin::PrimaryBusinessDetails, enums as api_enums, CustomerAcceptanceExt,
-            MandateValidationFieldsExt,
-        },
-=======
         api::{self, admin, enums as api_enums, CustomerAcceptanceExt, MandateValidationFieldsExt},
->>>>>>> b15b8f7b
         storage::{self, enums as storage_enums, ephemeral_key},
         transformers::ForeignInto,
     },
@@ -1274,19 +1262,23 @@
     business_sub_label: Option<&String>,
     connector_name: &str,
     merchant_account: &storage_models::merchant_account::MerchantAccount,
-) -> Result<(String, PrimaryBusinessDetails), error_stack::Report<errors::ApiErrorResponse>> {
+) -> Result<
+    (String, api_models::admin::PrimaryBusinessDetails),
+    error_stack::Report<errors::ApiErrorResponse>,
+> {
     let (business_country, business_label) = match business_country.zip(business_label) {
         Some((business_country, business_label)) => {
             (business_country.to_owned(), business_label.to_owned())
         }
         None => {
             // Parse the primary business details from merchant account
-            let primary_business_details: PrimaryBusinessDetails = merchant_account
-                .primary_business_details
-                .clone()
-                .parse_value("PrimaryBusinessDetails")
-                .change_context(errors::ApiErrorResponse::InternalServerError)
-                .attach_printable("failed to parse primary business details")?;
+            let primary_business_details: api_models::admin::PrimaryBusinessDetails =
+                merchant_account
+                    .primary_business_details
+                    .clone()
+                    .parse_value("PrimaryBusinessDetails")
+                    .change_context(errors::ApiErrorResponse::InternalServerError)
+                    .attach_printable("failed to parse primary business details")?;
 
             (
                 business_country
@@ -1300,7 +1292,7 @@
         }
     };
 
-    let primary_business_detail = PrimaryBusinessDetails {
+    let primary_business_detail = api_models::admin::PrimaryBusinessDetails {
         country: business_country.to_owned(),
         business: business_label.to_owned(),
     };
@@ -1387,7 +1379,7 @@
 pub async fn get_merchant_connector_account(
     db: &dyn StorageInterface,
     merchant_id: &str,
-    connector_id: &str,
+    connector_label: &str,
     creds_identifier: Option<String>,
 ) -> RouterResult<MerchantConnectorAccountType> {
     match creds_identifier {
@@ -1416,10 +1408,15 @@
 
             Ok(MerchantConnectorAccountType::CacheVal(cached_mca))
         }
-        None => db
-            .find_merchant_connector_account_by_merchant_id_connector(merchant_id, connector_id)
+        None => {
+            // TODO: create connector label
+            db.find_merchant_connector_account_by_merchant_id_connector_label(
+                merchant_id,
+                connector_label,
+            )
             .await
             .map(MerchantConnectorAccountType::DbVal)
-            .change_context(errors::ApiErrorResponse::MerchantConnectorAccountNotFound),
+            .change_context(errors::ApiErrorResponse::MerchantConnectorAccountNotFound)
+        }
     }
 }