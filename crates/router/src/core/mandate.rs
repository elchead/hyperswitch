--- conflicted
+++ resolved
@@ -150,11 +150,7 @@
         None => {
             if resp.request.get_setup_mandate_details().is_some() {
                 resp.payment_method_id = pm_id.clone();
-<<<<<<< HEAD
-                let mandate_details = match resp.response.as_ref().ok() {
-=======
                 let (mandate_reference, network_txn_id) = match resp.response.as_ref().ok() {
->>>>>>> 66ccdbf1
                     Some(types::PaymentsResponseData::TransactionResponse {
                         mandate_reference,
                         network_txn_id,
@@ -163,7 +159,7 @@
                     _ => (None, None),
                 };
 
-                let mandate_ids = mandate_details
+                let mandate_ids = mandate_reference
                     .map(|md| {
                         Encode::<types::MandateReference>::encode_to_value(&md)
                             .change_context(errors::ApiErrorResponse::MandateNotFound)
@@ -177,15 +173,17 @@
                     resp.request.get_setup_mandate_details().map(Clone::clone),
                     maybe_customer,
                     pm_id.get_required_value("payment_method_id")?,
-<<<<<<< HEAD
                     mandate_ids,
+                    network_txn_id,
                 ) {
                     let connector = new_mandate_data.connector.clone();
                     logger::debug!("{:?}", new_mandate_data);
-                    resp.request.set_mandate_id(
-                        new_mandate_data
-                            .clone()
-                            .connector_mandate_id
+                    resp.request
+                        .set_mandate_id(Some(api_models::payments::MandateIds {
+                            mandate_id: new_mandate_data.mandate_id.clone(),
+                            mandate_reference_id: new_mandate_data
+                                .connector_mandate_id
+                                .clone()
                             .map(|ids| {
                                 Some(ids)
                                     .parse_value::<api_models::payments::ConnectorMandateId>(
@@ -194,40 +192,19 @@
                                     .change_context(errors::ApiErrorResponse::MandateNotFound)
                             })
                             .transpose()?
-                            .map(|connector_id| api_models::payments::MandateIds {
-                                mandate_id: new_mandate_data.mandate_id.clone(),
-                                connector_mandate_id: connector_id.mandate_id,
-                                payment_method_id: connector_id.payment_method_id,
-                            }),
-                    );
-=======
-                    mandate_reference,
-                    network_txn_id,
-                ) {
-                    let connector = new_mandate_data.connector.clone();
-                    logger::debug!("{:?}", new_mandate_data);
-                    resp.request
-                        .set_mandate_id(api_models::payments::MandateIds {
-                            mandate_id: new_mandate_data.mandate_id.clone(),
-                            mandate_reference_id: new_mandate_data
-                                .connector_mandate_id
-                                .clone()
-                                .map_or(
-                                    new_mandate_data.network_transaction_id.clone().map(|id| {
-                                        api_models::payments::MandateReferenceId::NetworkMandateId(
-                                            id,
-                                        )
-                                    }),
-                                    |connector_id| {
-                                        Some(
-                                    api_models::payments::MandateReferenceId::ConnectorMandateId(
-                                        connector_id,
-                                    ),
-                                )
-                                    },
-                                ),
-                        });
->>>>>>> 66ccdbf1
+                            .map_or(
+                                new_mandate_data.network_transaction_id.clone().map(|id| {
+                                    api_models::payments::MandateReferenceId::NetworkMandateId(
+                                        id,
+                                    )
+                                }),
+                                |connector_id| Some(api_models::payments::MandateReferenceId::ConnectorMandateId(
+                                    api_models::payments::ConnectorMandateReferenceId {
+                                        connector_mandate_id: connector_id.mandate_id,
+                                        payment_method_id: connector_id.payment_method_id,
+                                    }
+                                )))
+                        }));
                     state
                         .store
                         .insert_mandate(new_mandate_data)
