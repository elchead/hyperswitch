use api_models::admin::PrimaryBusinessDetails;
use common_utils::ext_traits::ValueExt;
use error_stack::{report, FutureExt, IntoReport, ResultExt};
use storage_models::{enums, merchant_account};
use uuid::Uuid;

use crate::{
    consts,
    core::{
<<<<<<< HEAD
        errors::{self, RouterResponse, RouterResult, StorageErrorExt},
        payments::helpers,
=======
        api_keys,
        errors::{self, RouterResponse, RouterResult, StorageErrorExt},
>>>>>>> b15b8f7b
    },
    db::StorageInterface,
    pii::Secret,
    routes::AppState,
    services::api as service_api,
    types::{
        self, api,
        storage::{self, MerchantAccount},
        transformers::{ForeignInto, ForeignTryInto},
    },
    utils::{self, OptionExt},
};

#[inline]
pub fn create_merchant_publishable_key() -> String {
    format!(
        "pk_{}_{}",
        router_env::env::prefix_for_env(),
        Uuid::new_v4().simple()
    )
}

pub async fn create_merchant_account(
    state: &AppState,
    req: api::MerchantAccountCreate,
) -> RouterResponse<api::MerchantAccountResponse> {
    let db = &*state.store;
    let publishable_key = Some(create_merchant_publishable_key());

    let api_key_request = api::CreateApiKeyRequest {
        name: "Default API key".into(),
        description: Some(
            "An API key created by default when a user signs up on the HyperSwitch dashboard"
                .into(),
        ),
        expiration: api::ApiKeyExpiration::Never,
    };
    let api_key = match api_keys::create_api_key(
        db,
        &state.conf.api_keys,
        #[cfg(feature = "kms")]
        &state.conf.kms,
        api_key_request,
        req.merchant_id.clone(),
    )
    .await?
    {
        service_api::ApplicationResponse::Json(api::CreateApiKeyResponse { api_key, .. }) => {
            Ok(api_key)
        }
        _ => Err(errors::ApiErrorResponse::InternalServerError)
            .into_report()
            .attach_printable("Unexpected create API key response"),
    }?;

    let merchant_details = req
        .merchant_details
        .map(|md| {
            utils::Encode::<api::MerchantDetails>::encode_to_value(&md).change_context(
                errors::ApiErrorResponse::InvalidDataValue {
                    field_name: "merchant_details",
                },
            )
        })
        .transpose()?;

    let webhook_details = req
        .webhook_details
        .map(|wd| {
            utils::Encode::<api::WebhookDetails>::encode_to_value(&wd).change_context(
                errors::ApiErrorResponse::InvalidDataValue {
                    field_name: "webhook details",
                },
            )
        })
        .transpose()?;

    let primary_business_details =
        utils::Encode::<PrimaryBusinessDetails>::encode_to_value(&req.primary_business_details)
            .change_context(errors::ApiErrorResponse::InvalidDataValue {
                field_name: "default business details",
            })?;

    if let Some(ref routing_algorithm) = req.routing_algorithm {
        let _: api::RoutingAlgorithm = routing_algorithm
            .clone()
            .parse_value("RoutingAlgorithm")
            .change_context(errors::ApiErrorResponse::InvalidDataValue {
                field_name: "routing_algorithm",
            })
            .attach_printable("Invalid routing algorithm given")?;
    }

    let merchant_account = storage::MerchantAccountNew {
        merchant_id: req.merchant_id,
        merchant_name: req.merchant_name,
        api_key: Some(api_key),
        merchant_details,
        return_url: req.return_url.map(|a| a.to_string()),
        webhook_details,
        routing_algorithm: req.routing_algorithm,
        sub_merchants_enabled: req.sub_merchants_enabled,
        parent_merchant_id: get_parent_merchant(
            db,
            req.sub_merchants_enabled,
            req.parent_merchant_id,
        )
        .await?,
        enable_payment_response_hash: req.enable_payment_response_hash,
        payment_response_hash_key: req.payment_response_hash_key,
        redirect_to_merchant_with_http_post: req.redirect_to_merchant_with_http_post,
        publishable_key,
        locker_id: req.locker_id,
        metadata: req.metadata,
        primary_business_details,
    };

    let merchant_account = db
        .insert_merchant(merchant_account)
        .await
        .map_err(|error| {
            error.to_duplicate_response(errors::ApiErrorResponse::DuplicateMerchantAccount)
        })?;

    Ok(service_api::ApplicationResponse::Json(
        merchant_account.foreign_into(),
    ))
}

pub async fn get_merchant_account(
    db: &dyn StorageInterface,
    req: api::MerchantId,
) -> RouterResponse<api::MerchantAccountResponse> {
    let merchant_account = db
        .find_merchant_account_by_merchant_id(&req.merchant_id)
        .await
        .map_err(|error| {
            error.to_not_found_response(errors::ApiErrorResponse::MerchantAccountNotFound)
        })?;

    Ok(service_api::ApplicationResponse::Json(
        merchant_account.foreign_into(),
    ))
}

pub async fn merchant_account_update(
    db: &dyn StorageInterface,
    merchant_id: &String,
    req: api::MerchantAccountUpdate,
) -> RouterResponse<api::MerchantAccountResponse> {
    if &req.merchant_id != merchant_id {
        Err(report!(errors::ValidationError::IncorrectValueProvided {
            field_name: "parent_merchant_id"
        })
        .attach_printable(
            "If `sub_merchants_enabled` is true, then `parent_merchant_id` is mandatory",
        )
        .change_context(errors::ApiErrorResponse::InvalidDataValue {
            field_name: "parent_merchant_id",
        }))?;
    }

    if let Some(ref routing_algorithm) = req.routing_algorithm {
        let _: api::RoutingAlgorithm = routing_algorithm
            .clone()
            .parse_value("RoutingAlgorithm")
            .change_context(errors::ApiErrorResponse::InvalidDataValue {
                field_name: "routing_algorithm",
            })
            .attach_printable("Invalid routing algorithm given")?;
    }

    let updated_merchant_account = storage::MerchantAccountUpdate::Update {
        merchant_name: req.merchant_name,

        merchant_details: req
            .merchant_details
            .as_ref()
            .map(utils::Encode::<api::MerchantDetails>::encode_to_value)
            .transpose()
            .change_context(errors::ApiErrorResponse::InternalServerError)?,

        return_url: req.return_url.map(|a| a.to_string()),

        webhook_details: req
            .webhook_details
            .as_ref()
            .map(utils::Encode::<api::WebhookDetails>::encode_to_value)
            .transpose()
            .change_context(errors::ApiErrorResponse::InternalServerError)?,

        routing_algorithm: req.routing_algorithm,
        sub_merchants_enabled: req.sub_merchants_enabled,

        parent_merchant_id: get_parent_merchant(
            db,
            req.sub_merchants_enabled,
            req.parent_merchant_id,
        )
        .await?,
        enable_payment_response_hash: req.enable_payment_response_hash,
        payment_response_hash_key: req.payment_response_hash_key,
        redirect_to_merchant_with_http_post: req.redirect_to_merchant_with_http_post,
        locker_id: req.locker_id,
        metadata: req.metadata,
        publishable_key: None,
        primary_business_details: req
            .primary_business_details
            .as_ref()
            .map(utils::Encode::<PrimaryBusinessDetails>::encode_to_value)
            .transpose()
            .change_context(errors::ApiErrorResponse::InternalServerError)?,
    };

    let response = db
        .update_specific_fields_in_merchant(merchant_id, updated_merchant_account)
        .await
        .map_err(|error| {
            error.to_not_found_response(errors::ApiErrorResponse::MerchantAccountNotFound)
        })?;

    Ok(service_api::ApplicationResponse::Json(
        response.foreign_into(),
    ))
}

pub async fn merchant_account_delete(
    db: &dyn StorageInterface,
    merchant_id: String,
) -> RouterResponse<api::MerchantAccountDeleteResponse> {
    let is_deleted = db
        .delete_merchant_account_by_merchant_id(&merchant_id)
        .await
        .map_err(|error| {
            error.to_not_found_response(errors::ApiErrorResponse::MerchantAccountNotFound)
        })?;
    let response = api::MerchantAccountDeleteResponse {
        merchant_id,
        deleted: is_deleted,
    };
    Ok(service_api::ApplicationResponse::Json(response))
}

async fn get_parent_merchant(
    db: &dyn StorageInterface,
    sub_merchants_enabled: Option<bool>,
    parent_merchant: Option<String>,
) -> RouterResult<Option<String>> {
    Ok(match sub_merchants_enabled {
        Some(true) => {
            Some(
                parent_merchant.ok_or_else(|| {
                    report!(errors::ValidationError::MissingRequiredField {
                        field_name: "parent_merchant_id".to_string()
                    })
                    .change_context(errors::ApiErrorResponse::PreconditionFailed {
                        message: "If `sub_merchants_enabled` is `true`, then `parent_merchant_id` is mandatory".to_string(),
                    })
                })
                .map(|id| validate_merchant_id(db, id).change_context(
                    errors::ApiErrorResponse::InvalidDataValue { field_name: "parent_merchant_id" }
                ))?
                .await?
                .merchant_id
            )
        }
        _ => None,
    })
}

async fn validate_merchant_id<S: Into<String>>(
    db: &dyn StorageInterface,
    merchant_id: S,
) -> RouterResult<MerchantAccount> {
    db.find_merchant_account_by_merchant_id(&merchant_id.into())
        .await
        .map_err(|error| {
            error.to_not_found_response(errors::ApiErrorResponse::MerchantAccountNotFound)
        })
}

pub async fn create_payment_connector(
    store: &dyn StorageInterface,
    req: api::MerchantConnector,
    merchant_id: &String,
) -> RouterResponse<api::MerchantConnector> {
    let merchant_account = store
        .find_merchant_account_by_merchant_id(merchant_id)
        .await
        .map_err(|error| {
            error.to_not_found_response(errors::ApiErrorResponse::MerchantAccountNotFound)
        })?;

    let (connector_label, business_details) = helpers::create_connector_label(
        req.business_country.as_ref(),
        req.business_label.as_ref(),
        req.business_sub_label.as_ref(),
        &req.connector_name,
        &merchant_account,
    )?;

    let mut vec = Vec::new();
    let mut response = req.clone();
    let payment_methods_enabled = match req.payment_methods_enabled {
        Some(val) => {
            for pm in val.into_iter() {
                let pm_value = utils::Encode::<api::PaymentMethodsEnabled>::encode_to_value(&pm)
                    .change_context(errors::ApiErrorResponse::InternalServerError)
                    .attach_printable(
                        "Failed while encoding to serde_json::Value, PaymentMethod",
                    )?;
                vec.push(pm_value)
            }
            Some(vec)
        }
        None => None,
    };

    // Validate Merchant api details and return error if not in correct format
    let _: types::ConnectorAuthType = req
        .connector_account_details
        .clone()
        .parse_value("ConnectorAuthType")
        .change_context(errors::ApiErrorResponse::InvalidDataFormat {
            field_name: "connector_account_details".to_string(),
            expected_format: "auth_type and api_key".to_string(),
        })?;

    let merchant_connector_account = storage::MerchantConnectorAccountNew {
        merchant_id: Some(merchant_id.to_string()),
        connector_type: Some(req.connector_type.foreign_into()),
        connector_name: Some(req.connector_name),
        merchant_connector_id: utils::generate_id(consts::ID_LENGTH, "mca"),
        connector_account_details: req.connector_account_details,
        payment_methods_enabled,
        test_mode: req.test_mode,
        disabled: req.disabled,
        metadata: req.metadata,
        connector_label: connector_label.clone(),
        business_country: business_details.country,
        business_label: business_details.business,
        business_sub_label: req.business_sub_label,
    };

    let mca = store
        .insert_merchant_connector_account(merchant_connector_account)
        .await
        .map_err(|error| {
            error.to_duplicate_response(errors::ApiErrorResponse::DuplicateMerchantConnectorAccount)
        })?;

    response.merchant_connector_id = Some(mca.merchant_connector_id);
    response.connector_label = connector_label;
    response.business_country = Some(mca.business_country);
    response.business_label = Some(mca.business_label);

    Ok(service_api::ApplicationResponse::Json(response))
}

pub async fn retrieve_payment_connector(
    store: &dyn StorageInterface,
    merchant_id: String,
    merchant_connector_id: String,
) -> RouterResponse<api::MerchantConnector> {
    let _merchant_account = store
        .find_merchant_account_by_merchant_id(&merchant_id)
        .await
        .map_err(|error| {
            error.to_not_found_response(errors::ApiErrorResponse::MerchantAccountNotFound)
        })?;

    let mca = store
        .find_by_merchant_connector_account_merchant_id_merchant_connector_id(
            &merchant_id,
            &merchant_connector_id,
        )
        .await
        .map_err(|error| {
            error.to_not_found_response(errors::ApiErrorResponse::MerchantConnectorAccountNotFound)
        })?;

    Ok(service_api::ApplicationResponse::Json(
        mca.foreign_try_into()?,
    ))
}

pub async fn list_payment_connectors(
    store: &dyn StorageInterface,
    merchant_id: String,
) -> RouterResponse<Vec<api::MerchantConnector>> {
    // Validate merchant account
    store
        .find_merchant_account_by_merchant_id(&merchant_id)
        .await
        .map_err(|err| {
            err.to_not_found_response(errors::ApiErrorResponse::MerchantAccountNotFound)
        })?;

    let merchant_connector_accounts = store
        .find_merchant_connector_account_by_merchant_id_and_disabled_list(&merchant_id, true)
        .await
        .map_err(|error| {
            error.to_not_found_response(errors::ApiErrorResponse::MerchantConnectorAccountNotFound)
        })?;
    let mut response = vec![];

    // The can be eliminated once [#79711](https://github.com/rust-lang/rust/issues/79711) is stabilized
    for mca in merchant_connector_accounts.into_iter() {
        response.push(mca.foreign_try_into()?);
    }

    Ok(service_api::ApplicationResponse::Json(response))
}

pub async fn update_payment_connector(
    db: &dyn StorageInterface,
    merchant_id: &str,
    merchant_connector_id: &str,
    req: api::MerchantConnector,
) -> RouterResponse<api::MerchantConnector> {
    let merchant_account = db
        .find_merchant_account_by_merchant_id(merchant_id)
        .await
        .map_err(|error| {
            error.to_not_found_response(errors::ApiErrorResponse::MerchantAccountNotFound)
        })?;

    // Update connector label only if
    // any of the `country`, `business_label` or `business_sub_label` fields are changed
    let connector_label_update = req
        .business_country
        .as_ref()
        .or(req.business_label.as_ref())
        .or(req.business_sub_label.as_ref())
        .map(|_| {
            helpers::create_connector_label(
                req.business_country.as_ref(),
                req.business_label.as_ref(),
                req.business_sub_label.as_ref(),
                &req.connector_name,
                &merchant_account,
            )
        })
        .transpose()?
        .map(|(connector_label, _)| connector_label);

    let mca = db
        .find_by_merchant_connector_account_merchant_id_merchant_connector_id(
            merchant_id,
            merchant_connector_id,
        )
        .await
        .map_err(|error| {
            error.to_not_found_response(errors::ApiErrorResponse::MerchantConnectorAccountNotFound)
        })?;

    let payment_methods_enabled = req.payment_methods_enabled.map(|pm_enabled| {
        pm_enabled
            .iter()
            .flat_map(|payment_method| {
                utils::Encode::<api::PaymentMethodsEnabled>::encode_to_value(payment_method)
            })
            .collect::<Vec<serde_json::Value>>()
    });

    let payment_connector = storage::MerchantConnectorAccountUpdate::Update {
        merchant_id: Some(merchant_id.to_string()),
        connector_type: Some(req.connector_type.foreign_into()),
        connector_name: Some(req.connector_name),
        merchant_connector_id: Some(merchant_connector_id.to_string()),
        connector_account_details: req.connector_account_details,
        payment_methods_enabled,
        test_mode: req.test_mode,
        disabled: req.disabled,
        metadata: req.metadata,
        connector_label: connector_label_update,
        business_country: req.business_country,
        business_label: req.business_label,
        business_sub_label: req.business_sub_label,
    };

    let updated_mca = db
        .update_merchant_connector_account(mca, payment_connector)
        .await
        .change_context(errors::ApiErrorResponse::InternalServerError)
        .attach_printable_lazy(|| {
            format!("Failed while updating MerchantConnectorAccount: id: {merchant_connector_id}")
        })?;

    let updated_pm_enabled = updated_mca.payment_methods_enabled.map(|pm| {
        pm.into_iter()
            .flat_map(|pm_value| {
                ValueExt::<api_models::admin::PaymentMethodsEnabled>::parse_value(
                    pm_value,
                    "PaymentMethods",
                )
            })
            .collect::<Vec<api_models::admin::PaymentMethodsEnabled>>()
    });

    let response = api::MerchantConnector {
        connector_type: updated_mca.connector_type.foreign_into(),
        connector_name: updated_mca.connector_name,
        merchant_connector_id: Some(updated_mca.merchant_connector_id),
        connector_account_details: Some(Secret::new(updated_mca.connector_account_details)),
        test_mode: updated_mca.test_mode,
        disabled: updated_mca.disabled,
        payment_methods_enabled: updated_pm_enabled,
        metadata: updated_mca.metadata,
        connector_label: updated_mca.connector_label,
        business_country: Some(updated_mca.business_country),
        business_label: Some(updated_mca.business_label),
        business_sub_label: updated_mca.business_sub_label,
    };
    Ok(service_api::ApplicationResponse::Json(response))
}

pub async fn delete_payment_connector(
    db: &dyn StorageInterface,
    merchant_id: String,
    merchant_connector_id: String,
) -> RouterResponse<api::MerchantConnectorDeleteResponse> {
    let _merchant_account = db
        .find_merchant_account_by_merchant_id(&merchant_id)
        .await
        .map_err(|error| {
            error.to_not_found_response(errors::ApiErrorResponse::MerchantAccountNotFound)
        })?;

    let is_deleted = db
        .delete_merchant_connector_account_by_merchant_id_merchant_connector_id(
            &merchant_id,
            &merchant_connector_id,
        )
        .await
        .map_err(|error| {
            error.to_not_found_response(errors::ApiErrorResponse::MerchantConnectorAccountNotFound)
        })?;
    let response = api::MerchantConnectorDeleteResponse {
        merchant_id,
        merchant_connector_id,
        deleted: is_deleted,
    };
    Ok(service_api::ApplicationResponse::Json(response))
}

pub async fn kv_for_merchant(
    db: &dyn StorageInterface,
    merchant_id: String,
    enable: bool,
) -> RouterResponse<api_models::admin::ToggleKVResponse> {
    // check if the merchant account exists
    let merchant_account = db
        .find_merchant_account_by_merchant_id(&merchant_id)
        .await
        .map_err(|error| {
            error.to_not_found_response(errors::ApiErrorResponse::MerchantAccountNotFound)
        })?;

    let updated_merchant_account = match (enable, merchant_account.storage_scheme) {
        (true, enums::MerchantStorageScheme::RedisKv)
        | (false, enums::MerchantStorageScheme::PostgresOnly) => Ok(merchant_account),
        (true, enums::MerchantStorageScheme::PostgresOnly) => {
            db.update_merchant(
                merchant_account,
                merchant_account::MerchantAccountUpdate::StorageSchemeUpdate {
                    storage_scheme: enums::MerchantStorageScheme::RedisKv,
                },
            )
            .await
        }
        (false, enums::MerchantStorageScheme::RedisKv) => {
            db.update_merchant(
                merchant_account,
                merchant_account::MerchantAccountUpdate::StorageSchemeUpdate {
                    storage_scheme: enums::MerchantStorageScheme::PostgresOnly,
                },
            )
            .await
        }
    }
    .map_err(|error| {
        error
            .change_context(errors::ApiErrorResponse::InternalServerError)
            .attach_printable("failed to switch merchant_storage_scheme")
    })?;
    let kv_status = matches!(
        updated_merchant_account.storage_scheme,
        enums::MerchantStorageScheme::RedisKv
    );

    Ok(service_api::ApplicationResponse::Json(
        api_models::admin::ToggleKVResponse {
            merchant_id: updated_merchant_account.merchant_id,
            kv_enabled: kv_status,
        },
    ))
}

pub async fn check_merchant_account_kv_status(
    db: &dyn StorageInterface,
    merchant_id: String,
) -> RouterResponse<api_models::admin::ToggleKVResponse> {
    // check if the merchant account exists
    let merchant_account = db
        .find_merchant_account_by_merchant_id(&merchant_id)
        .await
        .map_err(|error| {
            error.to_not_found_response(errors::ApiErrorResponse::MerchantAccountNotFound)
        })?;

    let kv_status = matches!(
        merchant_account.storage_scheme,
        enums::MerchantStorageScheme::RedisKv
    );

    Ok(service_api::ApplicationResponse::Json(
        api_models::admin::ToggleKVResponse {
            merchant_id: merchant_account.merchant_id,
            kv_enabled: kv_status,
        },
    ))
}<|MERGE_RESOLUTION|>--- conflicted
+++ resolved
@@ -7,13 +7,9 @@
 use crate::{
     consts,
     core::{
-<<<<<<< HEAD
+        api_keys,
         errors::{self, RouterResponse, RouterResult, StorageErrorExt},
         payments::helpers,
-=======
-        api_keys,
-        errors::{self, RouterResponse, RouterResult, StorageErrorExt},
->>>>>>> b15b8f7b
     },
     db::StorageInterface,
     pii::Secret,
