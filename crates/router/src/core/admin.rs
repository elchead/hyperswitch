--- conflicted
+++ resolved
@@ -357,14 +357,11 @@
         test_mode: req.test_mode,
         disabled: req.disabled,
         metadata: req.metadata,
-<<<<<<< HEAD
         connector_label: connector_label.clone(),
         business_country: req.business_country,
         business_label: req.business_label,
         business_sub_label: req.business_sub_label,
-=======
         frm_configs: Some(frm_value),
->>>>>>> 4524d4f5
     };
 
     let mca = store
@@ -515,14 +512,11 @@
         disabled: updated_mca.disabled,
         payment_methods_enabled: updated_pm_enabled,
         metadata: updated_mca.metadata,
-<<<<<<< HEAD
         connector_label: updated_mca.connector_label,
         business_country: updated_mca.business_country,
         business_label: updated_mca.business_label,
         business_sub_label: updated_mca.business_sub_label,
-=======
         frm_configs: req.frm_configs,
->>>>>>> 4524d4f5
     };
     Ok(service_api::ApplicationResponse::Json(response))
 }
