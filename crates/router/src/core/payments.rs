--- conflicted
+++ resolved
@@ -1028,16 +1028,31 @@
                 (router_data, should_continue_payment)
             }
         }
-<<<<<<< HEAD
         Some(api_models::payments::PaymentMethodData::GiftCard(_)) => {
             if connector.connector_name == types::Connector::Adyen {
                 router_data = router_data.preprocessing_steps(state, connector).await?;
 
-=======
+                let is_error_in_response = router_data.response.is_err();
+                // If is_error_in_response is true, should_continue_payment should be false, we should throw the error
+                (router_data, !is_error_in_response)
+            } else {
+                (router_data, should_continue_payment)
+            }
+        }
+        Some(api_models::payments::PaymentMethodData::GiftCard(_)) => {
+            if connector.connector_name == types::Connector::Adyen {
+                router_data = router_data.preprocessing_steps(state, connector).await?;
+
+                let is_error_in_response = router_data.response.is_err();
+                // If is_error_in_response is true, should_continue_payment should be false, we should throw the error
+                (router_data, !is_error_in_response)
+            } else {
+                (router_data, should_continue_payment)
+            }
+        }
         Some(api_models::payments::PaymentMethodData::BankDebit(_)) => {
             if connector.connector_name == router_types::Connector::Gocardless {
                 router_data = router_data.preprocessing_steps(state, connector).await?;
->>>>>>> db7f9fa8
                 let is_error_in_response = router_data.response.is_err();
                 // If is_error_in_response is true, should_continue_payment should be false, we should throw the error
                 (router_data, !is_error_in_response)
