--- conflicted
+++ resolved
@@ -71,18 +71,12 @@
         let api_key = api_keys::PlaintextApiKey::from(api_key);
         let hash_key = {
             let config = state.conf();
-<<<<<<< HEAD
-            api_keys::HASH_KEY
-                .get_or_try_init(|| api_keys::get_hash_key(&config.api_keys))
-                .await?
-=======
             api_keys::get_hash_key(
                 &config.api_keys,
                 #[cfg(feature = "kms")]
                 &config.kms,
             )
             .await?
->>>>>>> b15b8f7b
         };
         let hashed_api_key = api_key.keyed_hash(hash_key.peek());
 
